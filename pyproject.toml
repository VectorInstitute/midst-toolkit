--- conflicted
+++ resolved
@@ -35,12 +35,9 @@
     "category-encoders~=2.6.3",
     "tqdm",
     "opacus<=1.4.0",
-<<<<<<< HEAD
     "syntheval>=1.6.2",
-=======
     "hydra-core>=1.3.2",
     "omegaconf>=2.3.0"
->>>>>>> 70a2cc4d
 ]
 docs = [
     "jinja2>=3.1.6", # Pinning version to address vulnerability GHSA-cpwx-vrp4-4pq7
