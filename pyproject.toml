--- conflicted
+++ resolved
@@ -33,11 +33,8 @@
     "pytest-mock>=3.14.0",
     "ruff>=0.9.2",
     "category-encoders~=2.6.3",
-<<<<<<< HEAD
     "tqdm",
-=======
     "opacus<=1.4.0"
->>>>>>> 3cc889fd
 ]
 docs = [
     "jinja2>=3.1.6", # Pinning version to address vulnerability GHSA-cpwx-vrp4-4pq7
