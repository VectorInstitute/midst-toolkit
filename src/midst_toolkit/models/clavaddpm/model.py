--- conflicted
+++ resolved
@@ -82,506 +82,6 @@
         return self.model(x)
 
 
-<<<<<<< HEAD
-def train_classifier(
-    df: pd.DataFrame,
-    df_info: pd.DataFrame,
-    model_params: dict[str, Any],
-    T_dict: dict[str, Any],
-    classifier_steps: int,
-    batch_size: int,
-    gaussian_loss_type: str,
-    num_timesteps: int,
-    scheduler: str,
-    d_layers: list[int],
-    device: str = "cuda",
-    cluster_col: str = "cluster",
-    dim_t: int = 128,
-    lr: float = 0.0001,
-    pre_trained_classifier: Classifier | None = None,
-) -> Classifier:
-    T = Transformations(**T_dict)
-    dataset, label_encoders, column_orders = make_dataset_from_df(
-        df,
-        T,
-        is_y_cond=model_params["is_y_cond"],
-        ratios=[0.99, 0.005, 0.005],
-        df_info=df_info,
-        std=0,
-    )
-    print(dataset.n_features)
-    train_loader = prepare_fast_dataloader(dataset, split="train", batch_size=batch_size, y_type="long")
-    val_loader = prepare_fast_dataloader(dataset, split="val", batch_size=batch_size, y_type="long")
-    test_loader = prepare_fast_dataloader(dataset, split="test", batch_size=batch_size, y_type="long")
-
-    eval_interval = 5
-    # log_interval = 10
-
-    K = np.array(dataset.get_category_sizes("train"))
-    if len(K) == 0 or T_dict["cat_encoding"] == "one-hot":
-        K = np.array([0])
-    print(K)
-
-    num_numerical_features = dataset.X_num["train"].shape[1] if dataset.X_num is not None else 0
-    if model_params["is_y_cond"] == "concat":
-        num_numerical_features -= 1
-
-    if pre_trained_classifier is None:
-        classifier = Classifier(
-            d_in=num_numerical_features,
-            d_out=int(max(df[cluster_col].values) + 1),
-            dim_t=dim_t,
-            hidden_sizes=d_layers,
-        ).to(device)
-    else:
-        classifier = pre_trained_classifier
-        classifier.to(device)
-
-    classifier_optimizer = optim.AdamW(classifier.parameters(), lr=lr)
-
-    empty_diffusion = GaussianMultinomialDiffusion(
-        num_classes=K,
-        num_numerical_features=num_numerical_features,
-        denoise_fn=None,  # type: ignore[arg-type]
-        gaussian_loss_type=gaussian_loss_type,
-        num_timesteps=num_timesteps,
-        scheduler=scheduler,
-        device=torch.device(device),
-    )
-    empty_diffusion.to(device)
-
-    schedule_sampler = create_named_schedule_sampler("uniform", empty_diffusion)
-
-    classifier.train()
-    resume_step = 0
-    for step in range(classifier_steps):
-        logger.logkv("step", step + resume_step)
-        logger.logkv(
-            "samples",
-            (step + resume_step + 1) * batch_size,
-        )
-        numerical_forward_backward_log(
-            classifier,
-            classifier_optimizer,
-            train_loader,
-            dataset,
-            schedule_sampler,
-            empty_diffusion,
-            prefix="train",
-            device=device,
-        )
-
-        classifier_optimizer.step()
-        if not step % eval_interval:
-            with torch.no_grad():
-                classifier.eval()
-                numerical_forward_backward_log(
-                    classifier,
-                    classifier_optimizer,
-                    val_loader,
-                    dataset,
-                    schedule_sampler,
-                    empty_diffusion,
-                    prefix="val",
-                    device=device,
-                )
-                classifier.train()
-
-        # Removed because it's too verbose
-        # if not step % log_interval:
-        # logger.dumpkvs()
-
-    # # test classifier
-    classifier.eval()
-
-    correct = 0
-    for _ in range(3000):
-        test_x, test_y = next(test_loader)
-        test_y = test_y.long().to(device)
-        test_x = test_x[:, 1:].to(device) if model_params["is_y_cond"] == "concat" else test_x.to(device)
-        with torch.no_grad():
-            pred = classifier(test_x, timesteps=torch.zeros(test_x.shape[0]).to(device))
-            correct += (pred.argmax(dim=1) == test_y).sum().item()
-
-    acc = correct / (3000 * batch_size)
-    print(acc)
-
-    return classifier
-
-
-def pair_clustering_keep_id(
-    child_df: pd.DataFrame,
-    child_domain_dict: dict[str, Any],
-    parent_df: pd.DataFrame,
-    parent_domain_dict: dict[str, Any],
-    child_primary_key: str,
-    parent_primary_key: str,
-    num_clusters: int,
-    parent_scale: float,
-    key_scale: float,
-    parent_name: str,
-    child_name: str,
-    clustering_method: str = "kmeans",
-) -> tuple[pd.DataFrame, pd.DataFrame, dict[int, dict[int, float]]]:
-    original_child_cols = list(child_df.columns)
-    original_parent_cols = list(parent_df.columns)
-
-    relation_cluster_name = f"{parent_name}_{child_name}_cluster"
-
-    child_data = child_df.to_numpy()
-    parent_data = parent_df.to_numpy()
-
-    child_num_cols = []
-    child_cat_cols = []
-
-    parent_num_cols = []
-    parent_cat_cols = []
-
-    for col_index, col in enumerate(original_child_cols):
-        if col in child_domain_dict:
-            if child_domain_dict[col]["type"] == "discrete":
-                child_cat_cols.append((col_index, col))
-            else:
-                child_num_cols.append((col_index, col))
-
-    for col_index, col in enumerate(original_parent_cols):
-        if col in parent_domain_dict:
-            if parent_domain_dict[col]["type"] == "discrete":
-                parent_cat_cols.append((col_index, col))
-            else:
-                parent_num_cols.append((col_index, col))
-
-    parent_primary_key_index = original_parent_cols.index(parent_primary_key)
-    foreing_key_index = original_child_cols.index(parent_primary_key)
-
-    # sort child data by foreign key
-    sorted_child_data = child_data[np.argsort(child_data[:, foreing_key_index])]
-    child_group_data_dict = get_group_data_dict(
-        sorted_child_data,
-        [
-            foreing_key_index,
-        ],
-    )
-
-    # sort parent data by primary key
-    sorted_parent_data = parent_data[np.argsort(parent_data[:, parent_primary_key_index])]
-
-    group_lengths = []
-    unique_group_ids = sorted_parent_data[:, parent_primary_key_index]
-    for group_id in unique_group_ids:
-        group_id = tuple([group_id])
-        # ruff: noqa: C409
-        if group_id not in child_group_data_dict:
-            group_lengths.append(0)
-        else:
-            group_lengths.append(len(child_group_data_dict[group_id]))
-
-    group_lengths_np = np.array(group_lengths, dtype=int)
-
-    sorted_parent_data_repeated = np.repeat(sorted_parent_data, group_lengths_np, axis=0)
-    assert (sorted_parent_data_repeated[:, parent_primary_key_index] == sorted_child_data[:, foreing_key_index]).all()
-
-    child_group_data = get_group_data(
-        sorted_child_data,
-        [
-            foreing_key_index,
-        ],
-    )
-
-    sorted_child_num_data = sorted_child_data[:, [col_index for col_index, col in child_num_cols]]
-    sorted_child_cat_data = sorted_child_data[:, [col_index for col_index, col in child_cat_cols]]
-    sorted_parent_num_data = sorted_parent_data_repeated[:, [col_index for col_index, col in parent_num_cols]]
-    sorted_parent_cat_data = sorted_parent_data_repeated[:, [col_index for col_index, col in parent_cat_cols]]
-
-    joint_num_matrix = np.concatenate([sorted_child_num_data, sorted_parent_num_data], axis=1)
-    joint_cat_matrix = np.concatenate([sorted_child_cat_data, sorted_parent_cat_data], axis=1)
-
-    if joint_cat_matrix.shape[1] > 0:
-        joint_cat_matrix_p_index = sorted_child_cat_data.shape[1]
-        joint_num_matrix_p_index = sorted_child_num_data.shape[1]
-
-        cat_converted = []
-        label_encoders = []
-        for i in range(joint_cat_matrix.shape[1]):
-            # A threshold of 1000 unique values is used to prevent the one-hot encoding of large categorical columns
-            if len(np.unique(joint_cat_matrix[:, i])) > 1000:
-                continue
-            label_encoder = LabelEncoder()
-            cat_converted.append(label_encoder.fit_transform(joint_cat_matrix[:, i]).astype(float))
-            label_encoders.append(label_encoder)
-
-        cat_converted_transposed = np.vstack(cat_converted).T
-
-        # Initialize an empty array to store the encoded values
-        cat_one_hot = np.empty((cat_converted_transposed.shape[0], 0))
-
-        # Loop through each column in the data and encode it
-        for col in range(cat_converted_transposed.shape[1]):
-            encoder = OneHotEncoder(sparse_output=False)
-            column = cat_converted_transposed[:, col].reshape(-1, 1)
-            encoded_column = encoder.fit_transform(column)
-            cat_one_hot = np.concatenate((cat_one_hot, encoded_column), axis=1)
-
-        cat_one_hot[:, joint_cat_matrix_p_index:] = parent_scale * cat_one_hot[:, joint_cat_matrix_p_index:]
-
-    # Perform quantile normalization using QuantileTransformer
-    num_quantile = quantile_normalize_sklearn(joint_num_matrix)
-    num_min_max = min_max_normalize_sklearn(joint_num_matrix)
-
-    # key_quantile =
-    #   quantile_normalize_sklearn(sorted_parent_data_repeated[:, parent_primary_key_index].reshape(-1, 1))
-    key_min_max = min_max_normalize_sklearn(sorted_parent_data_repeated[:, parent_primary_key_index].reshape(-1, 1))
-
-    # key_scaled = key_scaler * key_quantile
-    key_scaled = key_scale * key_min_max
-
-    num_quantile[:, joint_num_matrix_p_index:] = parent_scale * num_quantile[:, joint_num_matrix_p_index:]
-    num_min_max[:, joint_num_matrix_p_index:] = parent_scale * num_min_max[:, joint_num_matrix_p_index:]
-
-    if joint_cat_matrix.shape[1] > 0:
-        cluster_data = np.concatenate((num_min_max, cat_one_hot, key_scaled), axis=1)
-    else:
-        cluster_data = np.concatenate((num_min_max, key_scaled), axis=1)
-
-    child_group_lengths = np.array([len(group) for group in child_group_data], dtype=int)
-    num_clusters = min(num_clusters, len(cluster_data))
-
-    # print('clustering')
-    if clustering_method == "kmeans":
-        kmeans = KMeans(n_clusters=num_clusters, n_init="auto", init="k-means++")
-        kmeans.fit(cluster_data)
-        cluster_labels = kmeans.labels_
-    elif clustering_method == "both":
-        gmm = GaussianMixture(
-            n_components=num_clusters,
-            verbose=1,
-            covariance_type="diag",
-            init_params="k-means++",
-            tol=0.0001,
-        )
-        gmm.fit(cluster_data)
-        cluster_labels = gmm.predict(cluster_data)
-    elif clustering_method == "variational":
-        gmm = BayesianGaussianMixture(
-            n_components=num_clusters,
-            verbose=1,
-            covariance_type="diag",
-            init_params="k-means++",
-            tol=0.0001,
-        )
-        gmm.fit(cluster_data)
-        cluster_labels = gmm.predict_proba(cluster_data)
-    elif clustering_method == "gmm":
-        gmm = GaussianMixture(
-            n_components=num_clusters,
-            verbose=1,
-            covariance_type="diag",
-        )
-        gmm.fit(cluster_data)
-        cluster_labels = gmm.predict(cluster_data)
-
-    if clustering_method == "variational":
-        group_cluster_labels, agree_rates = aggregate_and_sample(cluster_labels, child_group_lengths)
-    else:
-        # voting to determine the cluster label for each parent
-        group_cluster_labels = []
-        curr_index = 0
-        agree_rates = []
-        for group_length in child_group_lengths:
-            # First, determine the most common label in the current group
-            most_common_label_count = np.max(np.bincount(cluster_labels[curr_index : curr_index + group_length]))
-            group_cluster_label = np.argmax(np.bincount(cluster_labels[curr_index : curr_index + group_length]))
-            group_cluster_labels.append(int(group_cluster_label))
-
-            # Compute agree rate using the most common label count
-            agree_rate = most_common_label_count / group_length
-            agree_rates.append(agree_rate)
-
-            # Then, update the curr_index for the next iteration
-            curr_index += group_length
-
-    # Compute the average agree rate across all groups
-    average_agree_rate = np.mean(agree_rates)
-    print("Average agree rate: ", average_agree_rate)
-
-    group_assignment = np.repeat(group_cluster_labels, child_group_lengths, axis=0).reshape((-1, 1))
-
-    # obtain the child data with clustering
-    sorted_child_data_with_cluster = np.concatenate([sorted_child_data, group_assignment], axis=1)
-
-    group_labels_list = group_cluster_labels
-    group_lengths_list = child_group_lengths.tolist()
-
-    group_lengths_dict: dict[int, dict[int, int]] = {}
-    for i in range(len(group_labels_list)):
-        group_label = group_labels_list[i]
-        if group_label not in group_lengths_dict:
-            group_lengths_dict[group_label] = defaultdict(int)
-        group_lengths_dict[group_label][group_lengths_list[i]] += 1
-
-    group_lengths_prob_dicts: dict[int, dict[int, float]] = {}
-    for group_label, freq_dict in group_lengths_dict.items():
-        group_lengths_prob_dicts[group_label] = freq_to_prob(freq_dict)
-
-    # recover the preprocessed data back to dataframe
-    child_df_with_cluster = pd.DataFrame(
-        sorted_child_data_with_cluster,
-        columns=original_child_cols + [relation_cluster_name],
-    )
-
-    # recover child df order
-    child_df_with_cluster = pd.merge(
-        child_df[[child_primary_key]],
-        child_df_with_cluster,
-        on=child_primary_key,
-        how="left",
-    )
-
-    parent_id_to_cluster: dict[Any, Any] = {}
-    for i in range(len(sorted_child_data)):
-        parent_id = sorted_child_data[i, foreing_key_index]
-        if parent_id in parent_id_to_cluster:
-            assert parent_id_to_cluster[parent_id] == sorted_child_data_with_cluster[i, -1]
-            continue
-        parent_id_to_cluster[parent_id] = sorted_child_data_with_cluster[i, -1]
-
-    max_cluster_label = max(parent_id_to_cluster.values())
-
-    parent_data_clusters = []
-    for i in range(len(parent_data)):
-        if parent_data[i, parent_primary_key_index] in parent_id_to_cluster:
-            parent_data_clusters.append(parent_id_to_cluster[parent_data[i, parent_primary_key_index]])
-        else:
-            parent_data_clusters.append(max_cluster_label + 1)
-
-    parent_data_clusters_np = np.array(parent_data_clusters).reshape(-1, 1)
-    parent_data_with_cluster = np.concatenate([parent_data, parent_data_clusters_np], axis=1)
-    parent_df_with_cluster = pd.DataFrame(
-        parent_data_with_cluster, columns=original_parent_cols + [relation_cluster_name]
-    )
-
-    new_col_entry = {
-        "type": "discrete",
-        "size": len(set(parent_data_clusters_np.flatten())),
-    }
-
-    print("Number of cluster centers: ", len(set(parent_data_clusters_np.flatten())))
-
-    parent_domain_dict[relation_cluster_name] = new_col_entry.copy()
-    child_domain_dict[relation_cluster_name] = new_col_entry.copy()
-
-    return parent_df_with_cluster, child_df_with_cluster, group_lengths_prob_dicts
-
-
-def get_group_data_dict(
-    np_data: np.ndarray,
-    group_id_attrs: list[int] | None = None,
-) -> dict[tuple[Any, ...], list[np.ndarray]]:
-    if group_id_attrs is None:
-        group_id_attrs = [0]
-
-    group_data_dict: dict[tuple[Any, ...], list[np.ndarray]] = {}
-    data_len = len(np_data)
-    for i in range(data_len):
-        row_id = tuple(np_data[i, group_id_attrs])
-        if row_id not in group_data_dict:
-            group_data_dict[row_id] = []
-        group_data_dict[row_id].append(np_data[i])
-
-    return group_data_dict
-
-
-def get_group_data(
-    np_data: np.ndarray,
-    group_id_attrs: list[int] | None = None,
-) -> np.ndarray:
-    if group_id_attrs is None:
-        group_id_attrs = [0]
-
-    group_data_list = []
-    data_len = len(np_data)
-    i = 0
-    while i < data_len:
-        group = []
-        row_id = np_data[i, group_id_attrs]
-
-        while (np_data[i, group_id_attrs] == row_id).all():
-            group.append(np_data[i])
-            i += 1
-            if i >= data_len:
-                break
-        group_data_list.append(np.array(group))
-
-    return np.array(group_data_list, dtype=object)
-
-
-def quantile_normalize_sklearn(matrix: np.ndarray) -> np.ndarray:
-    transformer = QuantileTransformer(
-        output_distribution="normal", random_state=42
-    )  # Change output_distribution as needed
-
-    normalized_data = np.empty((matrix.shape[0], 0))
-
-    # Apply QuantileTransformer to each column and concatenate the results
-    for col in range(matrix.shape[1]):
-        column = matrix[:, col].reshape(-1, 1)
-        transformed_column = transformer.fit_transform(column)
-        normalized_data = np.concatenate((normalized_data, transformed_column), axis=1)
-
-    return normalized_data
-
-
-def min_max_normalize_sklearn(matrix: np.ndarray) -> np.ndarray:
-    scaler = MinMaxScaler(feature_range=(-1, 1))
-
-    normalized_data = np.empty((matrix.shape[0], 0))
-
-    # Apply MinMaxScaler to each column and concatenate the results
-    for col in range(matrix.shape[1]):
-        column = matrix[:, col].reshape(-1, 1)
-        transformed_column = scaler.fit_transform(column)
-        normalized_data = np.concatenate((normalized_data, transformed_column), axis=1)
-
-    return normalized_data
-
-
-def aggregate_and_sample(
-    cluster_probabilities: np.ndarray,
-    child_group_lengths: np.ndarray,
-) -> tuple[list[int], list[float]]:
-    group_cluster_labels = []
-    curr_index = 0
-    agree_rates = []
-
-    for group_length in child_group_lengths:
-        # Aggregate the probability distributions by taking the mean
-        group_probability_distribution = np.mean(cluster_probabilities[curr_index : curr_index + group_length], axis=0)
-
-        # Sample the label from the aggregated distribution
-        group_cluster_label = np.random.choice(
-            range(len(group_probability_distribution)), p=group_probability_distribution
-        )
-        group_cluster_labels.append(group_cluster_label)
-
-        # Compute the max probability as the agree rate
-        max_probability = np.max(group_probability_distribution)
-        agree_rates.append(max_probability)
-
-        # Update the curr_index for the next iteration
-        curr_index += group_length
-
-    return group_cluster_labels, agree_rates
-
-
-def freq_to_prob(freq_dict: dict[int, int]) -> dict[int, float]:
-    prob_dict: dict[Any, float] = {}
-    for key, freq in freq_dict.items():
-        prob_dict[key] = freq / sum(list(freq_dict.values()))
-    return prob_dict
-
-
-=======
->>>>>>> ff2d4343
 def get_table_info(df: pd.DataFrame, domain_dict: dict[str, Any], y_col: str) -> dict[str, Any]:
     """
     Get the dictionary oftable information.
