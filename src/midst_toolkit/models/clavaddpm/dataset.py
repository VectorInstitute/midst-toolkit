"""Defines the dataset functions for the ClavaDDPM model."""

import hashlib
import json
import pickle
from collections import Counter
from copy import deepcopy
from dataclasses import astuple, dataclass, replace
from pathlib import Path
from typing import Any, Literal, Self, cast

import numpy as np
import pandas as pd
import torch
from category_encoders import LeaveOneOutEncoder
from scipy.special import expit, softmax
from sklearn.impute import SimpleImputer
from sklearn.metrics import classification_report, mean_squared_error, r2_score, roc_auc_score
from sklearn.model_selection import train_test_split
from sklearn.pipeline import make_pipeline
from sklearn.preprocessing import (
    LabelEncoder,
    MinMaxScaler,
    OneHotEncoder,
    OrdinalEncoder,
    QuantileTransformer,
    StandardScaler,
)

from midst_toolkit.models.clavaddpm.typing import (
    ArrayDict,
    CatEncoding,
    CatNanPolicy,
    IsYCond,
    Normalization,
    NumNanPolicy,
    PredictionType,
    TaskType,
    Transformations,
    YPolicy,
)


# TODO: Dunders are special case in python, rename these values to something else.
CAT_MISSING_VALUE = "__nan__"
CAT_RARE_VALUE = "__rare__"


@dataclass(frozen=False)
class Dataset:
    X_num: ArrayDict | None
    X_cat: ArrayDict | None
    y: ArrayDict
    y_info: dict[str, Any]
    task_type: TaskType
    n_classes: int | None
    cat_transform: OneHotEncoder | None = None
    num_transform: StandardScaler | None = None

    @classmethod
    def from_dir(cls, directory: Path) -> Self:
        """
        Load a dataset from a directory.

        Args:
            directory: The directory to load the dataset from. Can be a Path object or a path string.

        Returns:
            The loaded dataset.
        """
        if Path(directory / "info.json").exists():
            info = json.loads(Path(directory / "info.json").read_text())

        return cls(
            cls._load_datasets(directory, "X_num") if directory.joinpath("X_num_train.npy").exists() else None,
            cls._load_datasets(directory, "X_cat") if directory.joinpath("X_cat_train.npy").exists() else None,
            cls._load_datasets(directory, "y"),
            {},
            TaskType(info["task_type"]),
            info.get("n_classes"),
        )

    @classmethod
    def _load_datasets(cls, directory: Path, dataset_name: str) -> ArrayDict:
        """
        Load all the dataset splits from a directory.

        Will check which of the splits exist in the directory for the
        given dataset_name and load all of them.

        Args:
            directory: The directory to load the dataset from.
            dataset_name: The dataset_name to load.

        Returns:
            The loaded datasets with all the splits.
        """
        splits = [k for k in ["train", "val", "test"] if directory.joinpath(f"y_{k}.npy").exists()]
        # TODO: figure out if there is a way of getting rid of the cast
        return {x: cast(np.ndarray, np.load(directory / f"{dataset_name}_{x}.npy", allow_pickle=True)) for x in splits}

    @property
    def is_binclass(self) -> bool:
        """
        Check if the dataset is a binary classification dataset.

        Returns:
            True if the dataset is a binary classification dataset, False otherwise.
        """
        return self.task_type == TaskType.BINCLASS

    @property
    def is_multiclass(self) -> bool:
        """
        Check if the dataset is a multiclass classification dataset.

        Returns:
            True if the dataset is a multiclass classification dataset, False otherwise.
        """
        return self.task_type == TaskType.MULTICLASS

    @property
    def is_regression(self) -> bool:
        """
        Check if the dataset is a regression dataset.

        Returns:
            True if the dataset is a regression dataset, False otherwise.
        """
        return self.task_type == TaskType.REGRESSION

    @property
    def n_num_features(self) -> int:
        """
        Get the number of numerical features in the dataset.

        That number should be in the second dimension of the tensors of X_num.

        Returns:
            The number of numerical features in the dataset.
        """
        return 0 if self.X_num is None else self.X_num["train"].shape[1]

    @property
    def n_cat_features(self) -> int:
        """
        Get the number of categorical features in the dataset.

        That number should be in the second dimension of the tensors of X_cat.

        Returns:
            The number of categorical features in the dataset.
        """
        return 0 if self.X_cat is None else self.X_cat["train"].shape[1]

    @property
    def n_features(self) -> int:
        """
        Get the total number of features in the dataset.

        Returns:
            The total number of features in the dataset.
        """
        return self.n_num_features + self.n_cat_features

    # TODO: make partition into an Enum
    def size(self, split: Literal["train", "val", "test"] | None) -> int:
        """
        Get the size of a dataset split. If no split is provided, the size of
        the entire dataset is returned.

        Args:
            split: The split of the dataset to get the size of.
                If None, the size of the entire dataset is returned.

        Returns:
            The size of the dataset.
        """
        return sum(map(len, self.y.values())) if split is None else len(self.y[split])

    @property
    def output_dimension(self) -> int:
        """
        Get the output dimension of the model.

        This only works for multiclass classification and regression tasks. Binary classification
        tasks have output dimension of 2.

        Returns:
            The output dimension of the model.
        """
        if self.is_multiclass:
            assert self.n_classes is not None
            return self.n_classes
        return 1

    def get_category_sizes(self, split: Literal["train", "val", "test"]) -> list[int]:
        """
        Get the size of the categories in the specified split of the dataset.

        Args:
            split: The split of the dataset to get the size of the categories of.

        Returns:
            The size of the categories in the specified split of the dataset.
        """
        return [] if self.X_cat is None else get_category_sizes(self.X_cat[split])

    def calculate_metrics(
        self,
        predictions: dict[str, np.ndarray],
        prediction_type: PredictionType | None,
    ) -> dict[str, Any]:
        """
        Calculate the metrics of the predictions.

        Args:
            predictions: The predictions to calculate the metrics of.
            prediction_type: The type of the predictions.

        Returns:
            The metrics of the predictions.
        """
        metrics = {
            x: calculate_metrics(self.y[x], predictions[x], self.task_type, prediction_type, self.y_info)
            for x in predictions
        }
        if self.task_type == TaskType.REGRESSION:
            score_key = "rmse"
            score_sign = -1
        else:
            score_key = "accuracy"
            score_sign = 1
        for part_metrics in metrics.values():
            part_metrics["score"] = score_sign * part_metrics[score_key]
        return metrics


# TODO consider moving all the functions below into the Dataset class
def get_category_sizes(X: torch.Tensor | np.ndarray) -> list[int]:
    """
    Get the size of the categories in the data by counting the number of
    unique values in each column.

    Args:
        X: The data to get the size of the categories of.

    Returns:
        A list with the category sizes in the data.
    """
    XT = X.T.cpu().tolist() if isinstance(X, torch.Tensor) else X.T.tolist()
    return [len(set(x)) for x in XT]


def calculate_metrics(
    y_true: np.ndarray,
    y_pred: np.ndarray,
    task_type: TaskType,
    prediction_type: PredictionType | None,
    y_info: dict[str, Any],
) -> dict[str, Any]:
    """
    Calculate the metrics of the predictions.

    Usage: calculate_metrics(y_true, y_pred, TaskType.BINCLASS, PredictionType.LOGITS, {})

    Args:
        y_true: The true labels as a numpy array.
        y_pred: The predicted labels as a numpy array.
        task_type: The type of the task.
        prediction_type: The type of the predictions.
        y_info: A dictionary with metadata about the labels.

    Returns:
        The metrics of the predictions as a dictionary with the following keys:
            If the task type is TaskType.REGRESSION:
                {
                    "rmse": The root mean squared error.
                    "r2": The R^2 score.
                }

            If the task type is TaskType.MULTICLASS, it will have a key for each label
            with the following metrics (result of sklearn.metrics.classification_report):
                {
                    "label-1": {
                        "precision": The precision of the label.
                        "recall": The recall of the label.
                        "f1-score": The F1 score of the label.
                        "support": The number of occurrences of this label in y_true.
                    },
                    "label-2": {...}
                    ...
                }

            If the task type is TaskType.BINCLASS, it will have a key for each label
            with the following metrics ((result of sklearn.metrics.classification_report),
            and an additional ROC AUC metric:
                {
                    "label-1": {
                        "precision": The precision of the label.
                        "recall": The recall of the label.
                        "f1-score": The F1 score of the label.
                        "support": The number of occurrences of this label in y_true.
                    },
                    "label-2": {...}
                    ...
                    "roc_auc": The ROC AUC score.
                }
    """
    if task_type == TaskType.REGRESSION:
        assert prediction_type is None
        assert "std" in y_info
        rmse = calculate_rmse(y_true, y_pred, y_info["std"])
        r2 = r2_score(y_true, y_pred)
        result = {"rmse": rmse, "r2": r2}
    else:
        labels, probs = _get_predicted_labels_and_probs(y_pred, task_type, prediction_type)
        # TODO: figure out if there is a way of getting rid of the cast
        result = cast(dict[str, Any], classification_report(y_true, labels, output_dict=True))
        if task_type == TaskType.BINCLASS:
            result["roc_auc"] = roc_auc_score(y_true, probs)
    return result


def calculate_rmse(y_true: np.ndarray, y_pred: np.ndarray, std: float | None) -> float:
    """
    Calculate the root mean squared error (RMSE) of the predictions.

    Args:
        y_true: The true labels as a numpy array.
        y_pred: The predicted labels as a numpy array.
        std: The standard deviation of the labels. If None, the RMSE is calculated
            without the standard deviation.

    Returns:
        The RMSE of the predictions.
    """
    rmse = mean_squared_error(y_true, y_pred) ** 0.5
    if std is not None:
        rmse *= std
    return rmse


def _get_predicted_labels_and_probs(
    y_pred: np.ndarray, task_type: TaskType, prediction_type: PredictionType | None
) -> tuple[np.ndarray, np.ndarray | None]:
    """
    Get the labels and probabilities from the predictions.
    If prediction_type is None, will return the predicted labels as is
    and the probabilities as None.

    Args:
        y_pred: The predicted labels as a numpy array.
        task_type: The type of the task. Can be TaskType.BINCLASS or TaskType.MULTICLASS.
            Other task types are not supported.
        prediction_type: The type of the predictions. If None, will return the predictions as labels
            and probabilities as None.

    Returns:
        A tuple with the labels and probabilities. The probabilities are None
            if the prediction_type is None.
    """
    assert task_type in (TaskType.BINCLASS, TaskType.MULTICLASS), f"Unsupported task type: {task_type.value}"

    if prediction_type is None:
        return y_pred, None

    if prediction_type == PredictionType.LOGITS:
        probs = expit(y_pred) if task_type == TaskType.BINCLASS else softmax(y_pred, axis=1)
    elif prediction_type == PredictionType.PROBS:
        probs = y_pred
    else:
        raise ValueError(f"Unsupported prediction_type: {prediction_type.value}")

    assert probs is not None
    labels = np.round(probs) if task_type == TaskType.BINCLASS else probs.argmax(axis=1)
    return labels.astype("int64"), probs


def make_dataset_from_df(
    # ruff: noqa: PLR0915, PLR0912
    df: pd.DataFrame,
    transformations: Transformations,
<<<<<<< HEAD
    is_y_cond: IsYCond,
    df_info: pd.DataFrame,
=======
    is_y_cond: Literal["concat", "embedding", "none"],
    df_info: dict[str, Any],
>>>>>>> 79eed5b0
    ratios: list[float] | None = None,
    std: float = 0,
) -> tuple[Dataset, dict[int, LabelEncoder], list[str]]:
    """
    Generate a dataset from a pandas DataFrame.

    The order of the generated dataset: (y, X_num, X_cat).

    Note: For now, n_classes has to be set to 0. This is because our matrix is the concatenation
    of (X_num, X_cat). In this case, if we have is_y_cond == 'concat', we can guarantee that y
    is the first column of the matrix.
    However, if we have n_classes > 0, then y is not the first column of the matrix.

    Args:
        df: The pandas DataFrame to generate the dataset from.
        transformations: The transformations to apply to the dataset.
        is_y_cond: The condition on the y column.
            concat: y is concatenated to X, the model learns a joint distribution of (y, X)
            embedding: y is not concatenated to X. During computations, y is embedded
                and added to the latent vector of X
            none: y column is completely ignored

            How does is_y_cond affect the generation of y?
            is_y_cond:
                concat: the model synthesizes (y, X) directly, so y is just the first column
                embedding: y is first sampled using empirical distribution of y. The model only
                    synthesizes X. When returning the generated data, we return the generated X
                    and the sampled y. (y is sampled from empirical distribution, instead of being
                    generated by the model)
                    Note that in this way, y is still not independent of X, because the model has been
                    adding the embedding of y to the latent vector of X during computations.
                none:
                    y is synthesized using y's empirical distribution. X is generated by the model.
                    In this case, y is completely independent of X.

        df_info: A dictionary with metadata about the DataFrame.
        ratios: The ratios of the dataset to split into train, val, and test. The sum of
            the ratios must amount to 1 (with a tolerance of 0.01). Optional, default is [0.7, 0.2, 0.1].
        std: The standard deviation of the labels. Optional, default is 0.

    Returns:
        A tuple with the dataset, the label encoders, and the column orders.
    """
    if ratios is None:
        ratios = [0.7, 0.2, 0.1]

    assert np.isclose(sum(ratios), 1, atol=0.01), "The sum of the ratios must amount to 1 (with a tolerance of 0.01)."

    train_val_df, test_df = train_test_split(df, test_size=ratios[2], random_state=42)
    train_df, val_df = train_test_split(train_val_df, test_size=ratios[1] / (ratios[0] + ratios[1]), random_state=42)

    cat_column_orders = []
    num_column_orders = []
    index_to_column = list(df.columns)
    column_to_index = {col: i for i, col in enumerate(index_to_column)}

    if df_info["n_classes"] > 0:
        X_cat: dict[str, np.ndarray] | None = (
            {} if df_info["cat_cols"] is not None or is_y_cond == IsYCond.CONCAT else None
        )
        X_num: dict[str, np.ndarray] | None = {} if df_info["num_cols"] is not None else None
        y = {}

        cat_cols_with_y: list[str] = []
        if df_info["cat_cols"] is not None:
            cat_cols_with_y += df_info["cat_cols"]
        if is_y_cond == IsYCond.CONCAT:
            cat_cols_with_y = [df_info["y_col"]] + cat_cols_with_y

        if len(cat_cols_with_y) > 0:
            X_cat["train"] = train_df[cat_cols_with_y].to_numpy(dtype=np.str_)  # type: ignore[index]
            X_cat["val"] = val_df[cat_cols_with_y].to_numpy(dtype=np.str_)  # type: ignore[index]
            X_cat["test"] = test_df[cat_cols_with_y].to_numpy(dtype=np.str_)  # type: ignore[index]

        y["train"] = train_df[df_info["y_col"]].values.astype(np.float32)
        y["val"] = val_df[df_info["y_col"]].values.astype(np.float32)
        y["test"] = test_df[df_info["y_col"]].values.astype(np.float32)

        if df_info["num_cols"] is not None:
            X_num["train"] = train_df[df_info["num_cols"]].values.astype(np.float32)  # type: ignore[index]
            X_num["val"] = val_df[df_info["num_cols"]].values.astype(np.float32)  # type: ignore[index]
            X_num["test"] = test_df[df_info["num_cols"]].values.astype(np.float32)  # type: ignore[index]

        cat_column_orders = [column_to_index[col] for col in cat_cols_with_y]
        num_column_orders = [column_to_index[col] for col in df_info["num_cols"]]

    else:
        X_cat = {} if df_info["cat_cols"] is not None else None
        X_num = {} if df_info["num_cols"] is not None or is_y_cond == IsYCond.CONCAT else None
        y = {}

        num_cols_with_y: list[str] = []
        if df_info["num_cols"] is not None:
            num_cols_with_y += df_info["num_cols"]
        if is_y_cond == IsYCond.CONCAT:
            num_cols_with_y = [df_info["y_col"]] + num_cols_with_y

        if len(num_cols_with_y) > 0:
            assert X_num is not None
            X_num["train"] = train_df[num_cols_with_y].values.astype(np.float32)
            X_num["val"] = val_df[num_cols_with_y].values.astype(np.float32)
            X_num["test"] = test_df[num_cols_with_y].values.astype(np.float32)

        y["train"] = train_df[df_info["y_col"]].values.astype(np.float32)
        y["val"] = val_df[df_info["y_col"]].values.astype(np.float32)
        y["test"] = test_df[df_info["y_col"]].values.astype(np.float32)

        if df_info["cat_cols"] is not None:
            assert X_cat is not None
            X_cat["train"] = train_df[df_info["cat_cols"]].to_numpy(dtype=np.str_)
            X_cat["val"] = val_df[df_info["cat_cols"]].to_numpy(dtype=np.str_)
            X_cat["test"] = test_df[df_info["cat_cols"]].to_numpy(dtype=np.str_)

        cat_column_orders = [column_to_index[col] for col in df_info["cat_cols"]]
        num_column_orders = [column_to_index[col] for col in num_cols_with_y]

    column_orders_indices = num_column_orders + cat_column_orders
    column_orders = [index_to_column[index] for index in column_orders_indices]

    label_encoders = {}
    if X_cat is not None and len(df_info["cat_cols"]) > 0:
        X_cat_all = np.vstack((X_cat["train"], X_cat["val"], X_cat["test"]))
        X_cat_converted = []
        for col_index in range(X_cat_all.shape[1]):
            label_encoder = LabelEncoder()
            X_cat_converted.append(label_encoder.fit_transform(X_cat_all[:, col_index]).astype(float))
            if std > 0:
                # add noise
                X_cat_converted[-1] += np.random.normal(0, std, X_cat_converted[-1].shape)
            label_encoders[col_index] = label_encoder

        X_cat_converted = np.vstack(X_cat_converted).T  # type: ignore[assignment]

        train_num = X_cat["train"].shape[0]
        val_num = X_cat["val"].shape[0]
        # test_num = X_cat["test"].shape[0]

        X_cat["train"] = X_cat_converted[:train_num, :]  # type: ignore[call-overload]
        X_cat["val"] = X_cat_converted[train_num : train_num + val_num, :]  # type: ignore[call-overload]
        X_cat["test"] = X_cat_converted[train_num + val_num :, :]  # type: ignore[call-overload]

        if X_num and len(X_num) > 0:
            assert X_num is not None
            X_num["train"] = np.concatenate((X_num["train"], X_cat["train"]), axis=1)
            X_num["val"] = np.concatenate((X_num["val"], X_cat["val"]), axis=1)
            X_num["test"] = np.concatenate((X_num["test"], X_cat["test"]), axis=1)
        else:
            X_num = X_cat
            X_cat = None

    n_classes = df_info["n_classes"]
    assert isinstance(n_classes, int)

    dataset = Dataset(
        X_num,
        None,
        y,
        y_info={},
        task_type=TaskType(df_info["task_type"]),
        n_classes=n_classes,
    )

<<<<<<< HEAD
    return transform_dataset(D, transformations, None), label_encoders, column_orders
=======
    return transform_dataset(dataset, transformations, None), label_encoders, column_orders
>>>>>>> 79eed5b0


def transform_dataset(
    dataset: Dataset,
    transformations: Transformations,
    cache_dir: Path | None,
) -> Dataset:
    """
    Transform the dataset.

    Args:
        dataset: The dataset to transform.
        transformations: The transformations to apply to the dataset.
        cache_dir: The directory to cache the transformed dataset.
            Optional, default is None. If not None, will check if the transformations exist in the cache directory.
            If they do, will returned the cached transformed dataset. If not, will transform the dataset and cache it.

    Returns:
        The transformed dataset.
    """
    # WARNING: the order of transformations matters. Moreover, the current
    # implementation is not ideal in that sense.
    cache_path = None
    if cache_dir is not None:
        # if cache_dir is not None, will save the cahe file path into the cache_path variable
        # so the transformations can be saved in the cache dir
        transformations_md5 = hashlib.md5(str(transformations).encode("utf-8")).hexdigest()
        transformations_str = "__".join(map(str, astuple(transformations)))
        cache_path = cache_dir / f"cache__{transformations_str}__{transformations_md5}.pickle"
        if cache_path.exists():
            cache_transformations, value = load_pickle(cache_path)
            if transformations == cache_transformations:
                print(f"Using cached features: {cache_dir.name + '/' + cache_path.name}")
                return value
            raise RuntimeError(f"Hash collision for {cache_path}")

    if dataset.X_num is not None:
        dataset = num_process_nans(dataset, transformations.num_nan_policy)

    num_transform = None
    cat_transform = None
    X_num = dataset.X_num

    if X_num is not None and transformations.normalization is not None:
        X_num, num_transform = normalize(  # type: ignore[assignment]
            X_num,
            transformations.normalization,
            transformations.seed,
            return_normalizer=True,
        )

    if dataset.X_cat is None:
        assert transformations.cat_nan_policy is None
        assert transformations.cat_min_frequency is None
        # assert transformations.cat_encoding is None
        X_cat = None
    else:
        X_cat = cat_process_nans(dataset.X_cat, transformations.cat_nan_policy)
        if transformations.cat_min_frequency is not None:
            X_cat = cat_drop_rare(X_cat, transformations.cat_min_frequency)
        X_cat, is_num, cat_transform = cat_encode(
            X_cat,
            transformations.cat_encoding,
            dataset.y["train"],
            transformations.seed,
            return_encoder=True,
        )
        if is_num:
            X_num = X_cat if X_num is None else {x: np.hstack([X_num[x], X_cat[x]]) for x in X_num}
            X_cat = None

    y, y_info = build_target(dataset.y, transformations.y_policy, dataset.task_type)

    dataset = replace(dataset, X_num=X_num, X_cat=X_cat, y=y, y_info=y_info)
    dataset.num_transform = num_transform
    dataset.cat_transform = cat_transform

    if cache_path is not None:
        dump_pickle((transformations, dataset), cache_path)

    return dataset


def load_pickle(path: Path | str, **kwargs: Any) -> Any:
    """
    Load a pickle file.

    Args:
        path: The path to the pickle file.
        **kwargs: Additional arguments to pass to the pickle.loads function.

    Returns:
        The loaded pickle file.
    """
    return pickle.loads(Path(path).read_bytes(), **kwargs)


def dump_pickle(x: Any, path: Path | str, **kwargs: Any) -> None:
    """
    Dump an object into a pickle file.

    Args:
        x: The object to dump.
        path: The path to the pickle file.
        **kwargs: Additional arguments to pass to the pickle.dumps function.
    """
    Path(path).write_bytes(pickle.dumps(x, **kwargs))


# Inspired by: https://github.com/yandex-research/rtdl/blob/a4c93a32b334ef55d2a0559a4407c8306ffeeaee/lib/data.py#L20
# TODO: fix this hideous output type
def normalize(
    X: ArrayDict,
    normalization: Normalization,
    seed: int | None,
    return_normalizer: bool = False,
) -> ArrayDict | tuple[ArrayDict, StandardScaler | MinMaxScaler | QuantileTransformer]:
    """
    Normalize the input data.

    Args:
        X: The data to normalize.
        normalization: The normalization to use.
        seed: The seed to use for the random state. Optional, default is None.
        return_normalizer: Whether to return the normalizer. Optional, default is False.

    Returns:
        The normalized data. If return_normalizer is True, will return a tuple with the
            normalized data and the normalizer.
    """
    X_train = X["train"]
    if normalization == Normalization.STANDARD:
        normalizer = StandardScaler()
    elif normalization == Normalization.MINMAX:
        normalizer = MinMaxScaler()
    elif normalization == Normalization.QUANTILE:
        normalizer = QuantileTransformer(
            output_distribution="normal",
            n_quantiles=max(min(X["train"].shape[0] // 30, 1000), 10),
            subsample=int(1e9),
            random_state=seed,
        )
    else:
        raise ValueError(f"Unsupported normalization: {normalization.value}")

    normalizer.fit(X_train)
    if return_normalizer:
        return {k: normalizer.transform(v) for k, v in X.items()}, normalizer
    return {k: normalizer.transform(v) for k, v in X.items()}


# TODO: is there any relationship between this function and the cat_process_nans function?
# Can they be made a little more similar to each other (in terms of signature)?
def num_process_nans(dataset: Dataset, policy: NumNanPolicy | None) -> Dataset:
    """
    Process the NaN values in the dataset.

    Args:
        dataset: The dataset to process.
        policy: The policy to use to process the NaN values.

    Returns:
        The processed dataset.
    """
    assert dataset.X_num is not None
    nan_masks = {k: np.isnan(v) for k, v in dataset.X_num.items()}
    if not any(x.any() for x in nan_masks.values()):
        assert policy is None
        return dataset

    assert policy is not None
    if policy == NumNanPolicy.DROP_ROWS:
        valid_masks = {k: ~v.any(1) for k, v in nan_masks.items()}
        assert valid_masks["test"].all(), "Cannot drop test rows, since this will affect the final metrics."
        new_data = {}
        for data_name in ["X_num", "X_cat", "y"]:
            data_dict = getattr(dataset, data_name)
            if data_dict is not None:
                new_data[data_name] = {k: v[valid_masks[k]] for k, v in data_dict.items()}
        dataset = replace(dataset, **new_data)  # type: ignore[arg-type]

    elif policy == NumNanPolicy.MEAN:
        new_values = np.nanmean(dataset.X_num["train"], axis=0)  # type: ignore[index]
        X_num = deepcopy(dataset.X_num)
        for k, v in X_num.items():  # type: ignore[union-attr]
            num_nan_indices = np.where(nan_masks[k])
            v[num_nan_indices] = np.take(new_values, num_nan_indices[1])
        dataset = replace(dataset, X_num=X_num)

    else:
        raise ValueError(f"Unsupported policy: {policy.value}")
    return dataset


def cat_process_nans(X: ArrayDict, policy: CatNanPolicy | None) -> ArrayDict:
    """
    Process the NaN values in the categorical data.

    Args:
        X: The data to process.
        policy: The policy to use to process the NaN values. If none, will no-op.

    Returns:
        The processed data.
    """
    assert X is not None
    nan_masks = {k: v == CAT_MISSING_VALUE for k, v in X.items()}
    if any(x.any() for x in nan_masks.values()):
        if policy is None:
            X_new = X
        elif policy == CatNanPolicy.MOST_FREQUENT:
            imputer = SimpleImputer(missing_values=CAT_MISSING_VALUE, strategy=policy.value)
            imputer.fit(X["train"])
            X_new = {k: cast(np.ndarray, imputer.transform(v)) for k, v in X.items()}
        else:
            raise ValueError(f"Unsupported cat_nan_policy: {policy.value}")
    else:
        assert policy is None
        X_new = X
    return X_new


def cat_drop_rare(X: ArrayDict, min_frequency: float) -> ArrayDict:
    """
    Drop the rare categories in the categorical data.

    Args:
        X: The data to drop the rare categories from.
        min_frequency: The minimum frequency threshold of the categories to keep. Has to be between 0 and 1.

    Returns:
        The processed data.
    """
    assert 0.0 < min_frequency < 1.0, "min_frequency has to be between 0 and 1"
    min_count = round(len(X["train"]) * min_frequency)
    X_new: dict[str, list[Any]] = {x: [] for x in X}
    for column_idx in range(X["train"].shape[1]):
        counter = Counter(X["train"][:, column_idx].tolist())
        popular_categories = {k for k, v in counter.items() if v >= min_count}
        for part, _ in X_new.items():
            X_new[part].append(
                [(x if x in popular_categories else CAT_RARE_VALUE) for x in X[part][:, column_idx].tolist()]
            )
    return {k: np.array(v).T for k, v in X_new.items()}


def cat_encode(
    X: ArrayDict,
    encoding: CatEncoding | None,
    y_train: np.ndarray | None,
    seed: int | None,
    return_encoder: bool = False,
) -> tuple[ArrayDict, bool, Any | None]:
    """
    Encode the categorical data.

    Args:
        X: The data to encode.
        encoding: The encoding to use. If None, will use CatEncoding.ORDINAL.
        y_train: The target values. Optional, default is None. Will only be used for the "counter" encoding.
        seed: The seed to use for the random state. Optional, default is None.
        return_encoder: Whether to return the encoder. Optional, default is False.

    Returns:
        A tuple with the following values:
            - The encoded data.
            - A boolean value indicating if the data was converted to numerical.
            - The encoder, if return_encoder is True. None otherwise.
    """
    if encoding != CatEncoding.COUNTER:
        y_train = None

    # Step 1. Map strings to 0-based ranges

    if encoding is None or encoding == CatEncoding.ORDINAL:
        unknown_value = np.iinfo("int64").max - 3
        oe = OrdinalEncoder(
            handle_unknown="use_encoded_value",
            unknown_value=unknown_value,
            dtype="int64",
        ).fit(X["train"])
        encoder = make_pipeline(oe)
        encoder.fit(X["train"])
        X = {k: encoder.transform(v) for k, v in X.items()}
        max_values = X["train"].max(axis=0)
        for part in X:
            if part == "train":
                continue
            for column_idx in range(X[part].shape[1]):
                X[part][X[part][:, column_idx] == unknown_value, column_idx] = max_values[column_idx] + 1
        if return_encoder:
            return X, False, encoder
        return X, False, None

    # Step 2. Encode.

    if encoding == CatEncoding.ONE_HOT:
        ohe = OneHotEncoder(
            handle_unknown="ignore",
            sparse=False,
            dtype=np.float32,
        )
        encoder = make_pipeline(ohe)

        # encoder.steps.append(('ohe', ohe))
        encoder.fit(X["train"])
        X = {k: encoder.transform(v) for k, v in X.items()}
    elif encoding == CatEncoding.COUNTER:
        assert y_train is not None
        assert seed is not None
        loe = LeaveOneOutEncoder(sigma=0.1, random_state=seed, return_df=False)
        encoder.steps.append(("loe", loe))
        encoder.fit(X["train"], y_train)
        X = {k: encoder.transform(v).astype("float32") for k, v in X.items()}
        if not isinstance(X["train"], pd.DataFrame):
            X = {k: v.values for k, v in X.items()}  # type: ignore[attr-defined]
    else:
        raise ValueError(f"Unsupported encoding: {encoding.value}")

    if return_encoder:
        return X, True, encoder
    return X, True, None


def build_target(y: ArrayDict, policy: YPolicy | None, task_type: TaskType) -> tuple[ArrayDict, dict[str, Any]]:
    """
    Build the target and return the target values metadata.

    Args:
        y: The target values.
        policy: The policy to use to build the target. Can be YPolicy.DEFAULT. If none, it will no-op.
        task_type: The type of the task.

    Returns:
        A tuple with the target values and the target values metadata.
    """
    info: dict[str, Any] = {"policy": policy}
    if policy is None:
        pass
    elif policy == YPolicy.DEFAULT:
        if task_type == TaskType.REGRESSION:
            mean, std = float(y["train"].mean()), float(y["train"].std())
            y = {k: (v - mean) / std for k, v in y.items()}
            info["mean"] = mean
            info["std"] = std
    else:
        raise ValueError(f"Unsupported policy: {policy.value}")

    return y, info<|MERGE_RESOLUTION|>--- conflicted
+++ resolved
@@ -307,6 +307,7 @@
                     "roc_auc": The ROC AUC score.
                 }
     """
+
     if task_type == TaskType.REGRESSION:
         assert prediction_type is None
         assert "std" in y_info
@@ -381,13 +382,8 @@
     # ruff: noqa: PLR0915, PLR0912
     df: pd.DataFrame,
     transformations: Transformations,
-<<<<<<< HEAD
     is_y_cond: IsYCond,
-    df_info: pd.DataFrame,
-=======
-    is_y_cond: Literal["concat", "embedding", "none"],
     df_info: dict[str, Any],
->>>>>>> 79eed5b0
     ratios: list[float] | None = None,
     std: float = 0,
 ) -> tuple[Dataset, dict[int, LabelEncoder], list[str]]:
@@ -550,11 +546,7 @@
         n_classes=n_classes,
     )
 
-<<<<<<< HEAD
-    return transform_dataset(D, transformations, None), label_encoders, column_orders
-=======
     return transform_dataset(dataset, transformations, None), label_encoders, column_orders
->>>>>>> 79eed5b0
 
 
 def transform_dataset(
