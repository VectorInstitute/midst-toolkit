--- conflicted
+++ resolved
@@ -15,25 +15,13 @@
 from midst_toolkit.common.logger import log
 from midst_toolkit.core import logger
 from midst_toolkit.models.clavaddpm.data_loaders import prepare_fast_dataloader
-from midst_toolkit.models.clavaddpm.dataset import (
-    Dataset,
-    Transformations,
-<<<<<<< HEAD
-    make_dataset_from_df,
-)
+from midst_toolkit.models.clavaddpm.dataset import Dataset, make_dataset_from_df
 from midst_toolkit.models.clavaddpm.gaussian_multinomial_diffusion import GaussianMultinomialDiffusion
 from midst_toolkit.models.clavaddpm.model import Classifier, ModelType, get_table_info
 from midst_toolkit.models.clavaddpm.sampler import ScheduleSampler, ScheduleSamplerType
-=======
-    get_T_dict,
-    make_dataset_from_df,
-)
-from midst_toolkit.models.clavaddpm.gaussian_multinomial_diffusion import GaussianMultinomialDiffusion
-from midst_toolkit.models.clavaddpm.model import Classifier, get_model, get_table_info
-from midst_toolkit.models.clavaddpm.sampler import ScheduleSampler, create_named_schedule_sampler
->>>>>>> bef53bfb
 from midst_toolkit.models.clavaddpm.trainer import ClavaDDPMTrainer
 from midst_toolkit.models.clavaddpm.typing import (
+    CatEncoding,
     Configs,
     GaussianLossType,
     IsYCond,
@@ -43,6 +31,7 @@
     RTDLParameters,
     Scheduler,
     Tables,
+    Transformations,
 )
 
 
@@ -198,19 +187,11 @@
     else:
         y_col = f"{parent_name}_{child_name}_cluster"
     child_info = get_table_info(child_df_with_cluster, child_domain_dict, y_col)
-<<<<<<< HEAD
     child_model_params = ModelParameters(
         rtdl_parameters=RTDLParameters(
             d_layers=diffusion_config["d_layers"],
             dropout=diffusion_config["dropout"],
         ),
-=======
-    child_model_params = _get_model_params(
-        {
-            "d_layers": diffusion_config["d_layers"],
-            "dropout": diffusion_config["dropout"],
-        }
->>>>>>> bef53bfb
     )
     child_transformations = Transformations.default()
     # ruff: noqa: N806
@@ -269,13 +250,8 @@
     transformations: Transformations,
     steps: int,
     batch_size: int,
-<<<<<<< HEAD
     model_type: ModelType,
     gaussian_loss_type: GaussianLossType,
-=======
-    model_type: Literal["mlp", "resnet"],
-    gaussian_loss_type: str,
->>>>>>> bef53bfb
     num_timesteps: int,
     scheduler: Scheduler,
     learning_rate: float,
@@ -319,7 +295,7 @@
 
     category_sizes = np.array(dataset.get_category_sizes("train"))
     # ruff: noqa: N806
-    if len(category_sizes) == 0 or transformations.cat_encoding == "one-hot":
+    if len(category_sizes) == 0 or transformations.cat_encoding == CatEncoding.ONE_HOT:
         category_sizes = np.array([0])
         # ruff: noqa: N806
 
@@ -434,7 +410,7 @@
 
     category_sizes = np.array(dataset.get_category_sizes("train"))
     # ruff: noqa: N806
-    if len(category_sizes) == 0 or transformations.cat_encoding == "one-hot":
+    if len(category_sizes) == 0 or transformations.cat_encoding == CatEncoding.ONE_HOT:
         category_sizes = np.array([0])
         # ruff: noqa: N806
     print(category_sizes)
@@ -713,37 +689,4 @@
         yield batch, labels, t
     else:
         for i in range(0, bs, microbatch):
-            yield batch[i : i + microbatch], labels[i : i + microbatch], t[i : i + microbatch]
-
-
-# TODO make this into a class with default parameters
-def _get_model_params(rtdl_params: dict[str, Any] | None = None) -> dict[str, Any]:
-    """
-    Return the model parameters.
-
-    Args:
-        rtdl_params: The parameters for the RTDL model. If None, the default parameters below are used:
-            {
-                "d_layers": [512, 1024, 1024, 1024, 1024, 512],
-                "dropout": 0.0,
-            }
-
-    Returns:
-        The model parameters as a dictionary containing the following keys:
-            - num_classes: The number of classes. Defaults to 0.
-            - is_y_cond: Affects how y is generated. For more information, see the documentation
-                of the `make_dataset_from_df` function. Can be any of ["none", "concat", "embedding"].
-                Defaults to "none".
-            - rtdl_params: The parameters for the RTDL model.
-    """
-    if rtdl_params is None:
-        rtdl_params = {
-            "d_layers": [512, 1024, 1024, 1024, 1024, 512],
-            "dropout": 0.0,
-        }
-
-    return {
-        "num_classes": 0,
-        "is_y_cond": "none",
-        "rtdl_params": rtdl_params,
-    }+            yield batch[i : i + microbatch], labels[i : i + microbatch], t[i : i + microbatch]