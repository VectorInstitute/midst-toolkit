"""Defines the training functions for the ClavaDDPM model."""

import logging
import pickle
from pathlib import Path
from typing import Any

import numpy as np
import pandas as pd
import torch
from torch import optim

from midst_toolkit.core import logger
from midst_toolkit.models.clavaddpm.gaussian_multinomial_diffusion import GaussianMultinomialDiffusion
from midst_toolkit.models.clavaddpm.model import (
    Classifier,
    Transformations,
    create_named_schedule_sampler,
    get_model,
    get_model_params,
    get_T_dict,
    get_table_info,
    make_dataset_from_df,
    numerical_forward_backward_log,
    prepare_fast_dataloader,
)
from midst_toolkit.models.clavaddpm.params import Configs, RelationOrder, Tables
from midst_toolkit.models.clavaddpm.trainer import ClavaDDPMTrainer


logging.basicConfig(level=logging.INFO)
LOGGER = logging.getLogger(__name__)


<<<<<<< HEAD
=======
Tables = dict[str, dict[str, Any]]
RelationOrder = list[tuple[str, str]]
Configs = dict[str, Any]


def clava_clustering(
    tables: Tables,
    relation_order: RelationOrder,
    save_dir: Path,
    configs: Configs,
) -> tuple[dict[str, Any], dict[tuple[str, str], dict[int, float]]]:
    """
    Clustering function for the mutli-table function of the ClavaDDPM model.

    Args:
        tables: Definition of the tables and their relations. Example:
            {
                "table1": {
                    "children": ["table2"],
                    "parents": []
                },
                "table2": {
                    "children": [],
                    "parents": ["table1"]
                }
            }
        relation_order: List of tuples of parent and child tables. Example:
            [("table1", "table2"), ("table1", "table3")]
        save_dir: Directory to save the clustering checkpoint.
        configs: Dictionary of configurations. The following config keys are required:
            {
                num_clusters = int | dict,
                parent_scale = float,
                clustering_method = str["kmeans" | "both" | "variational" | "gmm"],
            }

    Returns:
        A tuple with 2 values:
            - The tables dictionary.
            - The dictionary with the group lengths probability for all the parent-child pairs.
    """
    relation_order_reversed = relation_order[::-1]
    all_group_lengths_prob_dicts = {}

    # Clustering
    if os.path.exists(save_dir / "cluster_ckpt.pkl"):
        print("Clustering checkpoint found, loading...")

        with open(save_dir / "cluster_ckpt.pkl", "rb") as f:
            cluster_ckpt = pickle.load(f)

        tables = cluster_ckpt["tables"]
        all_group_lengths_prob_dicts = cluster_ckpt["all_group_lengths_prob_dicts"]
    else:
        for parent, child in relation_order_reversed:
            if parent is not None:
                print(f"Clustering {parent} -> {child}")
                if isinstance(configs["num_clusters"], dict):
                    num_clusters = configs["num_clusters"][child]
                else:
                    num_clusters = configs["num_clusters"]
                (
                    parent_df_with_cluster,
                    child_df_with_cluster,
                    group_lengths_prob_dicts,
                ) = pair_clustering_keep_id(
                    tables[child]["df"],
                    tables[child]["domain"],
                    tables[parent]["df"],
                    tables[parent]["domain"],
                    f"{child}_id",
                    f"{parent}_id",
                    num_clusters,
                    configs["parent_scale"],
                    1,  # not used for now
                    parent,
                    child,
                    clustering_method=configs["clustering_method"],
                )
                tables[parent]["df"] = parent_df_with_cluster
                tables[child]["df"] = child_df_with_cluster
                all_group_lengths_prob_dicts[(parent, child)] = group_lengths_prob_dicts

        cluster_ckpt = {
            "tables": tables,
            "all_group_lengths_prob_dicts": all_group_lengths_prob_dicts,
        }
        with open(save_dir / "cluster_ckpt.pkl", "wb") as f:
            pickle.dump(cluster_ckpt, f)

    for parent, child in relation_order:
        if parent is None:
            tables[child]["df"]["placeholder"] = list(range(len(tables[child]["df"])))

    return tables, all_group_lengths_prob_dicts


>>>>>>> 9cc74218
def clava_training(
    tables: Tables,
    relation_order: RelationOrder,
    save_dir: Path,
    diffusion_config: Configs,
    classifier_config: Configs | None,
    device: str = "cuda",
) -> dict[tuple[str, str], dict[str, Any]]:
    """
    Training function for the ClavaDDPM model.

    Args:
        tables: Definition of the tables and their relations. Example:
            {
                "table1": {
                    "children": ["table2"],
                    "parents": []
                },
                "table2": {
                    "children": [],
                    "parents": ["table1"]
                }
            }
        relation_order: List of tuples of parent and child tables. Example:
            [("table1", "table2"), ("table1", "table3")]
        save_dir: Directory to save the ClavaDDPM models.
        diffusion_config: Dictionary of configurations for the diffusion model. The following config keys are required:
            {
                d_layers = list[int],
                dropout = float,
                iterations = int,
                batch_size = int,
                model_type = str["mlp" | "resnet"],
                gaussian_loss_type = str["mse" | "cross_entropy"],
                num_timesteps = int,
                scheduler = str["cosine" | "linear"],
                lr = float,
                weight_decay = float,
            }
        classifier_config: Dictionary of configurations for the classifier model. Not required for single table
            training. The following config keys are required for multi-table training:
            {
                iterations = int,
                batch_size = int,
                d_layers = list[int],
                dim_t = int,
                lr = float,
            }
        device: Device to use for training. Default is `"cuda"`.

    Returns:
        Dictionary of models for each parent-child pair.
    """
    models = {}
    for parent, child in relation_order:
        print(f"Training {parent} -> {child} model from scratch")
        df_with_cluster = tables[child]["df"]
        id_cols = [col for col in df_with_cluster.columns if "_id" in col]
        df_without_id = df_with_cluster.drop(columns=id_cols)

        result = child_training(
            df_without_id,
            tables[child]["domain"],
            parent,
            child,
            diffusion_config,
            classifier_config,
            device,
        )

        models[(parent, child)] = result

        target_folder = save_dir / "models"
        target_file = target_folder / f"{parent}_{child}_ckpt.pkl"

        create_message = f"Creating {target_folder}. " if not target_folder.exists() else ""
        LOGGER.info(f"{create_message}Saving {parent} -> {child} model to {target_file}")

        target_folder.mkdir(parents=True, exist_ok=True)
        with open(target_file, "wb") as f:
            pickle.dump(result, f)

    return models


def child_training(
    child_df_with_cluster: pd.DataFrame,
    child_domain_dict: dict[str, Any],
    parent_name: str | None,
    child_name: str,
    diffusion_config: Configs,
    classifier_config: Configs | None,
    device: str = "cuda",
) -> dict[str, Any]:
    """
    Training function for a single child table.

    Args:
        child_df_with_cluster: DataFrame with the cluster column.
        child_domain_dict: Dictionary of the child table domain. It should contain size and type for each
            column of the table. For example:
                {
                    "frequency": {"size": 3, "type": "discrete"},
                    "account_date": {"size": 1535, "type": "continuous"},
                }
        parent_name: Name of the parent table, or None if there is no parent.
        child_name: Name of the child table.
        diffusion_config: Dictionary of configurations for the diffusion model. The following config keys are required:
            {
                d_layers = list[int],
                dropout = float,
                iterations = int,
                batch_size = int,
                model_type = str["mlp" | "resnet"],
                gaussian_loss_type = str["mse" | "cross_entropy"],
                num_timesteps = int,
                scheduler = str["cosine" | "linear"],
                lr = float,
                weight_decay = float,
            }
        classifier_config: Dictionary of configurations for the classifier model. Not required for single table
            training. The following config keys are required for multi-table training:
            {
                iterations = int,
                batch_size = int,
                d_layers = list[int],
                dim_t = int,
                lr = float,
            }
        device: Device to use for training. Default is `"cuda"`.

    Returns:
        Dictionary of the training results.
    """
    if parent_name is None:
        # If there is no parent for this child table, just set a placeholder
        # for its column name. This can happen on single table training or
        # when the table is on the top level of the hierarchy.
        y_col = "placeholder"
        child_df_with_cluster["placeholder"] = list(range(len(child_df_with_cluster)))
    else:
        y_col = f"{parent_name}_{child_name}_cluster"
    child_info = get_table_info(child_df_with_cluster, child_domain_dict, y_col)
    child_model_params = get_model_params(
        {
            "d_layers": diffusion_config["d_layers"],
            "dropout": diffusion_config["dropout"],
        }
    )
    child_T_dict = get_T_dict()
    # ruff: noqa: N806

    child_result = train_model(
        child_df_with_cluster,
        child_info,
        child_model_params,
        child_T_dict,
        diffusion_config["iterations"],
        diffusion_config["batch_size"],
        diffusion_config["model_type"],
        diffusion_config["gaussian_loss_type"],
        diffusion_config["num_timesteps"],
        diffusion_config["scheduler"],
        diffusion_config["lr"],
        diffusion_config["weight_decay"],
        device=device,
    )

    if parent_name is None:
        child_result["classifier"] = None
    else:
        assert classifier_config is not None, "Classifier config is required for multi-table training"
        if classifier_config["iterations"] > 0:
            child_classifier = train_classifier(
                child_df_with_cluster,
                child_info,
                child_model_params,
                child_T_dict,
                classifier_config["iterations"],
                classifier_config["batch_size"],
                diffusion_config["gaussian_loss_type"],
                diffusion_config["num_timesteps"],
                diffusion_config["scheduler"],
                cluster_col=y_col,
                d_layers=classifier_config["d_layers"],
                dim_t=classifier_config["dim_t"],
                lr=classifier_config["lr"],
                device=device,
            )
            child_result["classifier"] = child_classifier
        else:
            LOGGER.warning("Skipping classifier training since classifier_config['iterations'] <= 0")

    child_result["df_info"] = child_info
    child_result["model_params"] = child_model_params
    child_result["T_dict"] = child_T_dict
    return child_result


def train_model(
    df: pd.DataFrame,
    df_info: pd.DataFrame,
    model_params: dict[str, Any],
    T_dict: dict[str, Any],
    # ruff: noqa: N803
    steps: int,
    batch_size: int,
    model_type: str,
    gaussian_loss_type: str,
    num_timesteps: int,
    scheduler: str,
    lr: float,
    weight_decay: float,
    device: str = "cuda",
) -> dict[str, Any]:
    """
    Training function for the diffusion model.

    Args:
        df: DataFrame to train the model on.
        df_info: Dictionary of the table information.
        model_params: Dictionary of the model parameters.
        T_dict: Dictionary of the transformations.
        steps: Number of steps to train the model.
        batch_size: Batch size to use for training.
        model_type: Type of the model to use.
        gaussian_loss_type: Type of the gaussian loss to use.
        num_timesteps: Number of timesteps to use for the diffusion model.
        scheduler: Scheduler to use for the diffusion model.
        lr: Learning rate to use for the diffusion model.
        weight_decay: Weight decay to use for the diffusion model.
        device: Device to use for training. Default is `"cuda"`.

    Returns:
        Dictionary of the training results. It will contain the following keys:
            - diffusion: The diffusion model.
            - label_encoders: The label encoders.
            - dataset: The dataset.
            - column_orders: The column orders.
    """
    T = Transformations(**T_dict)
    # ruff: noqa: N806
    dataset, label_encoders, column_orders = make_dataset_from_df(
        df,
        T,
        is_y_cond=model_params["is_y_cond"],
        ratios=[0.99, 0.005, 0.005],
        df_info=df_info,
        std=0,
    )

    K = np.array(dataset.get_category_sizes("train"))
    # ruff: noqa: N806
    if len(K) == 0 or T_dict["cat_encoding"] == "one-hot":
        K = np.array([0])
        # ruff: noqa: N806

    num_numerical_features = dataset.X_num["train"].shape[1] if dataset.X_num is not None else 0
    d_in = np.sum(K) + num_numerical_features
    model_params["d_in"] = d_in

    print("Model params: {}".format(model_params))
    model = get_model(model_type, model_params)
    model.to(device)

    train_loader = prepare_fast_dataloader(dataset, split="train", batch_size=batch_size)

    diffusion = GaussianMultinomialDiffusion(
        num_classes=K,
        num_numerical_features=num_numerical_features,
        denoise_fn=model,
        gaussian_loss_type=gaussian_loss_type,
        num_timesteps=num_timesteps,
        scheduler=scheduler,
        device=torch.device(device),
    )
    diffusion.to(device)
    diffusion.train()

    trainer = ClavaDDPMTrainer(
        diffusion,
        train_loader,
        lr=lr,
        weight_decay=weight_decay,
        steps=steps,
        device=device,
    )
    trainer.train()

    if model_params["is_y_cond"] == "concat":
        column_orders = column_orders[1:] + [column_orders[0]]
    else:
        column_orders = column_orders + [df_info["y_col"]]

    return {
        "diffusion": diffusion,
        "label_encoders": label_encoders,
        "dataset": dataset,
        "column_orders": column_orders,
    }


def train_classifier(
    df: pd.DataFrame,
    df_info: pd.DataFrame,
    model_params: dict[str, Any],
    T_dict: dict[str, Any],
    # ruff: noqa: N803
    classifier_steps: int,
    batch_size: int,
    gaussian_loss_type: str,
    num_timesteps: int,
    scheduler: str,
    d_layers: list[int],
    device: str = "cuda",
    cluster_col: str = "cluster",
    dim_t: int = 128,
    lr: float = 0.0001,
) -> Classifier:
    """
    Training function for the classifier model.

    Args:
        df: DataFrame to train the model on.
        df_info: Dictionary of the table information.
        model_params: Dictionary of the model parameters.
        T_dict: Dictionary of the transformations.
        classifier_steps: Number of steps to train the classifier.
        batch_size: Batch size to use for training.
        gaussian_loss_type: Type of the gaussian loss to use.
        num_timesteps: Number of timesteps to use for the diffusion model.
        scheduler: Scheduler to use for the diffusion model.
        d_layers: List of the hidden sizes of the classifier.
        device: Device to use for training. Default is `"cuda"`.
        cluster_col: Name of the cluster column. Default is `"cluster"`.
        dim_t: Dimension of the timestamp. Default is 128.
        lr: Learning rate to use for the classifier. Default is 0.0001.

    Returns:
        The trained classifier model.
    """
    T = Transformations(**T_dict)
    # ruff: noqa: N806
    dataset, label_encoders, column_orders = make_dataset_from_df(
        df,
        T,
        is_y_cond=model_params["is_y_cond"],
        ratios=[0.99, 0.005, 0.005],
        df_info=df_info,
        std=0,
    )
    print(dataset.n_features)
    train_loader = prepare_fast_dataloader(dataset, split="train", batch_size=batch_size, y_type="long")
    val_loader = prepare_fast_dataloader(dataset, split="val", batch_size=batch_size, y_type="long")
    test_loader = prepare_fast_dataloader(dataset, split="test", batch_size=batch_size, y_type="long")

    eval_interval = 5

    K = np.array(dataset.get_category_sizes("train"))
    # ruff: noqa: N806
    if len(K) == 0 or T_dict["cat_encoding"] == "one-hot":
        K = np.array([0])
        # ruff: noqa: N806
    print(K)

    num_numerical_features = dataset.X_num["train"].shape[1] if dataset.X_num is not None else 0
    if model_params["is_y_cond"] == "concat":
        num_numerical_features -= 1

    classifier = Classifier(
        d_in=num_numerical_features,
        d_out=int(max(df[cluster_col].values) + 1),
        dim_t=dim_t,
        hidden_sizes=d_layers,
    ).to(device)

    classifier_optimizer = optim.AdamW(classifier.parameters(), lr=lr)

    empty_diffusion = GaussianMultinomialDiffusion(
        num_classes=K,
        num_numerical_features=num_numerical_features,
        denoise_fn=None,  # type: ignore[arg-type]
        gaussian_loss_type=gaussian_loss_type,
        num_timesteps=num_timesteps,
        scheduler=scheduler,
        device=torch.device(device),
    )
    empty_diffusion.to(device)

    schedule_sampler = create_named_schedule_sampler("uniform", empty_diffusion)

    classifier.train()
    resume_step = 0
    for step in range(classifier_steps):
        logger.logkv("step", step + resume_step)
        logger.logkv(
            "samples",
            (step + resume_step + 1) * batch_size,
        )
        numerical_forward_backward_log(
            classifier,
            classifier_optimizer,
            train_loader,
            dataset,
            schedule_sampler,
            empty_diffusion,
            prefix="train",
            device=device,
        )

        classifier_optimizer.step()
        if not step % eval_interval:
            with torch.no_grad():
                classifier.eval()
                numerical_forward_backward_log(
                    classifier,
                    classifier_optimizer,
                    val_loader,
                    dataset,
                    schedule_sampler,
                    empty_diffusion,
                    prefix="val",
                    device=device,
                )
                classifier.train()

    # # test classifier
    classifier.eval()

    correct = 0
    for _ in range(3000):
        test_x, test_y = next(test_loader)
        test_y = test_y.long().to(device)
        test_x = test_x[:, 1:].to(device) if model_params["is_y_cond"] == "concat" else test_x.to(device)
        with torch.no_grad():
            pred = classifier(test_x, timesteps=torch.zeros(test_x.shape[0]).to(device))
            correct += (pred.argmax(dim=1) == test_y).sum().item()

    acc = correct / (3000 * batch_size)
    print(acc)

    return classifier<|MERGE_RESOLUTION|>--- conflicted
+++ resolved
@@ -24,114 +24,14 @@
     numerical_forward_backward_log,
     prepare_fast_dataloader,
 )
-from midst_toolkit.models.clavaddpm.params import Configs, RelationOrder, Tables
 from midst_toolkit.models.clavaddpm.trainer import ClavaDDPMTrainer
+from midst_toolkit.models.clavaddpm.typing import Configs, RelationOrder, Tables
 
 
 logging.basicConfig(level=logging.INFO)
 LOGGER = logging.getLogger(__name__)
 
 
-<<<<<<< HEAD
-=======
-Tables = dict[str, dict[str, Any]]
-RelationOrder = list[tuple[str, str]]
-Configs = dict[str, Any]
-
-
-def clava_clustering(
-    tables: Tables,
-    relation_order: RelationOrder,
-    save_dir: Path,
-    configs: Configs,
-) -> tuple[dict[str, Any], dict[tuple[str, str], dict[int, float]]]:
-    """
-    Clustering function for the mutli-table function of the ClavaDDPM model.
-
-    Args:
-        tables: Definition of the tables and their relations. Example:
-            {
-                "table1": {
-                    "children": ["table2"],
-                    "parents": []
-                },
-                "table2": {
-                    "children": [],
-                    "parents": ["table1"]
-                }
-            }
-        relation_order: List of tuples of parent and child tables. Example:
-            [("table1", "table2"), ("table1", "table3")]
-        save_dir: Directory to save the clustering checkpoint.
-        configs: Dictionary of configurations. The following config keys are required:
-            {
-                num_clusters = int | dict,
-                parent_scale = float,
-                clustering_method = str["kmeans" | "both" | "variational" | "gmm"],
-            }
-
-    Returns:
-        A tuple with 2 values:
-            - The tables dictionary.
-            - The dictionary with the group lengths probability for all the parent-child pairs.
-    """
-    relation_order_reversed = relation_order[::-1]
-    all_group_lengths_prob_dicts = {}
-
-    # Clustering
-    if os.path.exists(save_dir / "cluster_ckpt.pkl"):
-        print("Clustering checkpoint found, loading...")
-
-        with open(save_dir / "cluster_ckpt.pkl", "rb") as f:
-            cluster_ckpt = pickle.load(f)
-
-        tables = cluster_ckpt["tables"]
-        all_group_lengths_prob_dicts = cluster_ckpt["all_group_lengths_prob_dicts"]
-    else:
-        for parent, child in relation_order_reversed:
-            if parent is not None:
-                print(f"Clustering {parent} -> {child}")
-                if isinstance(configs["num_clusters"], dict):
-                    num_clusters = configs["num_clusters"][child]
-                else:
-                    num_clusters = configs["num_clusters"]
-                (
-                    parent_df_with_cluster,
-                    child_df_with_cluster,
-                    group_lengths_prob_dicts,
-                ) = pair_clustering_keep_id(
-                    tables[child]["df"],
-                    tables[child]["domain"],
-                    tables[parent]["df"],
-                    tables[parent]["domain"],
-                    f"{child}_id",
-                    f"{parent}_id",
-                    num_clusters,
-                    configs["parent_scale"],
-                    1,  # not used for now
-                    parent,
-                    child,
-                    clustering_method=configs["clustering_method"],
-                )
-                tables[parent]["df"] = parent_df_with_cluster
-                tables[child]["df"] = child_df_with_cluster
-                all_group_lengths_prob_dicts[(parent, child)] = group_lengths_prob_dicts
-
-        cluster_ckpt = {
-            "tables": tables,
-            "all_group_lengths_prob_dicts": all_group_lengths_prob_dicts,
-        }
-        with open(save_dir / "cluster_ckpt.pkl", "wb") as f:
-            pickle.dump(cluster_ckpt, f)
-
-    for parent, child in relation_order:
-        if parent is None:
-            tables[child]["df"]["placeholder"] = list(range(len(tables[child]["df"])))
-
-    return tables, all_group_lengths_prob_dicts
-
-
->>>>>>> 9cc74218
 def clava_training(
     tables: Tables,
     relation_order: RelationOrder,
