"""Defines the training functions for the ClavaDDPM model."""

<<<<<<< HEAD
=======
import logging
import os
>>>>>>> 932e1af9
import pickle
from pathlib import Path
from typing import Any

import numpy as np
import pandas as pd
import torch
from torch import optim

from midst_toolkit.core import logger
from midst_toolkit.models.clavaddpm.gaussian_multinomial_diffusion import GaussianMultinomialDiffusion
from midst_toolkit.models.clavaddpm.model import (
    Classifier,
    Transformations,
    create_named_schedule_sampler,
    get_model,
    get_model_params,
    get_T_dict,
    get_table_info,
    make_dataset_from_df,
    numerical_forward_backward_log,
    prepare_fast_dataloader,
)
<<<<<<< HEAD
from midst_toolkit.models.clavaddpm.params import Configs, RelationOrder, Tables
from midst_toolkit.models.clavaddpm.trainer import Trainer
=======
from midst_toolkit.models.clavaddpm.trainer import ClavaDDPMTrainer


logging.basicConfig(level=logging.INFO)
LOGGER = logging.getLogger(__name__)
>>>>>>> 932e1af9


def clava_training(
    tables: Tables,
    relation_order: RelationOrder,
    save_dir: Path,
    diffusion_config: Configs,
    classifier_config: Configs | None,
    device: str = "cuda",
) -> dict[tuple[str, str], dict[str, Any]]:
    """
    Training function for the ClavaDDPM model.

    Args:
        tables: Definition of the tables and their relations. Example:
            {
                "table1": {
                    "children": ["table2"],
                    "parents": []
                },
                "table2": {
                    "children": [],
                    "parents": ["table1"]
                }
            }
        relation_order: List of tuples of parent and child tables. Example:
            [("table1", "table2"), ("table1", "table3")]
        save_dir: Directory to save the ClavaDDPM models.
        diffusion_config: Dictionary of configurations for the diffusion model. The following config keys are required:
            {
                d_layers = list[int],
                dropout = float,
                iterations = int,
                batch_size = int,
                model_type = str["mlp" | "resnet"],
                gaussian_loss_type = str["mse" | "cross_entropy"],
                num_timesteps = int,
                scheduler = str["cosine" | "linear"],
                lr = float,
                weight_decay = float,
            }
        classifier_config: Dictionary of configurations for the classifier model. Not required for single table
            training. The following config keys are required for multi-table training:
            {
                iterations = int,
                batch_size = int,
                d_layers = list[int],
                dim_t = int,
                lr = float,
            }
        device: Device to use for training. Default is `"cuda"`.

    Returns:
        Dictionary of models for each parent-child pair.
    """
    models = {}
    for parent, child in relation_order:
        print(f"Training {parent} -> {child} model from scratch")
        df_with_cluster = tables[child]["df"]
        id_cols = [col for col in df_with_cluster.columns if "_id" in col]
        df_without_id = df_with_cluster.drop(columns=id_cols)

        result = child_training(
            df_without_id,
            tables[child]["domain"],
            parent,
            child,
            diffusion_config,
            classifier_config,
            device,
        )

        models[(parent, child)] = result

        target_folder = save_dir / "models"
        target_file = target_folder / f"{parent}_{child}_ckpt.pkl"

        create_message = f"Creating {target_folder}. " if not target_folder.exists() else ""
        LOGGER.info(f"{create_message}Saving {parent} -> {child} model to {target_file}")

        target_folder.mkdir(parents=True, exist_ok=True)
        with open(target_file, "wb") as f:
            pickle.dump(result, f)

    return models


def child_training(
    child_df_with_cluster: pd.DataFrame,
    child_domain_dict: dict[str, Any],
    parent_name: str | None,
    child_name: str,
    diffusion_config: Configs,
    classifier_config: Configs | None,
    device: str = "cuda",
) -> dict[str, Any]:
    """
    Training function for a single child table.

    Args:
        child_df_with_cluster: DataFrame with the cluster column.
        child_domain_dict: Dictionary of the child table domain. It should contain size and type for each
            column of the table. For example:
                {
                    "frequency": {"size": 3, "type": "discrete"},
                    "account_date": {"size": 1535, "type": "continuous"},
                }
        parent_name: Name of the parent table, or None if there is no parent.
        child_name: Name of the child table.
        diffusion_config: Dictionary of configurations for the diffusion model. The following config keys are required:
            {
                d_layers = list[int],
                dropout = float,
                iterations = int,
                batch_size = int,
                model_type = str["mlp" | "resnet"],
                gaussian_loss_type = str["mse" | "cross_entropy"],
                num_timesteps = int,
                scheduler = str["cosine" | "linear"],
                lr = float,
                weight_decay = float,
            }
        classifier_config: Dictionary of configurations for the classifier model. Not required for single table
            training. The following config keys are required for multi-table training:
            {
                iterations = int,
                batch_size = int,
                d_layers = list[int],
                dim_t = int,
                lr = float,
            }
        device: Device to use for training. Default is `"cuda"`.

    Returns:
        Dictionary of the training results.
    """
    if parent_name is None:
        y_col = "placeholder"
        child_df_with_cluster["placeholder"] = list(range(len(child_df_with_cluster)))
    else:
        y_col = f"{parent_name}_{child_name}_cluster"
    child_info = get_table_info(child_df_with_cluster, child_domain_dict, y_col)
    child_model_params = get_model_params(
        {
            "d_layers": diffusion_config["d_layers"],
            "dropout": diffusion_config["dropout"],
        }
    )
    child_T_dict = get_T_dict()
    # ruff: noqa: N806

    child_result = train_model(
        child_df_with_cluster,
        child_info,
        child_model_params,
        child_T_dict,
        diffusion_config["iterations"],
        diffusion_config["batch_size"],
        diffusion_config["model_type"],
        diffusion_config["gaussian_loss_type"],
        diffusion_config["num_timesteps"],
        diffusion_config["scheduler"],
        diffusion_config["lr"],
        diffusion_config["weight_decay"],
        device=device,
    )

    if parent_name is None:
        child_result["classifier"] = None
    else:
        assert classifier_config is not None, "Classifier config is required for multi-table training"
        if classifier_config["iterations"] > 0:
            child_classifier = train_classifier(
                child_df_with_cluster,
                child_info,
                child_model_params,
                child_T_dict,
                classifier_config["iterations"],
                classifier_config["batch_size"],
                diffusion_config["gaussian_loss_type"],
                diffusion_config["num_timesteps"],
                diffusion_config["scheduler"],
                cluster_col=y_col,
                d_layers=classifier_config["d_layers"],
                dim_t=classifier_config["dim_t"],
                lr=classifier_config["lr"],
                device=device,
            )
            child_result["classifier"] = child_classifier

    child_result["df_info"] = child_info
    child_result["model_params"] = child_model_params
    child_result["T_dict"] = child_T_dict
    return child_result


def train_model(
    df: pd.DataFrame,
    df_info: pd.DataFrame,
    model_params: dict[str, Any],
    T_dict: dict[str, Any],
    # ruff: noqa: N803
    steps: int,
    batch_size: int,
    model_type: str,
    gaussian_loss_type: str,
    num_timesteps: int,
    scheduler: str,
    lr: float,
    weight_decay: float,
    device: str = "cuda",
) -> dict[str, Any]:
    """
    Training function for the diffusion model.

    Args:
        df: DataFrame to train the model on.
        df_info: Dictionary of the table information.
        model_params: Dictionary of the model parameters.
        T_dict: Dictionary of the transformations.
        steps: Number of steps to train the model.
        batch_size: Batch size to use for training.
        model_type: Type of the model to use.
        gaussian_loss_type: Type of the gaussian loss to use.
        num_timesteps: Number of timesteps to use for the diffusion model.
        scheduler: Scheduler to use for the diffusion model.
        lr: Learning rate to use for the diffusion model.
        weight_decay: Weight decay to use for the diffusion model.
        device: Device to use for training. Default is `"cuda"`.

    Returns:
        Dictionary of the training results. It will contain the following keys:
            - diffusion: The diffusion model.
            - label_encoders: The label encoders.
            - dataset: The dataset.
            - column_orders: The column orders.
    """
    T = Transformations(**T_dict)
    # ruff: noqa: N806
    dataset, label_encoders, column_orders = make_dataset_from_df(
        df,
        T,
        is_y_cond=model_params["is_y_cond"],
        ratios=[0.99, 0.005, 0.005],
        df_info=df_info,
        std=0,
    )

    K = np.array(dataset.get_category_sizes("train"))
    # ruff: noqa: N806
    if len(K) == 0 or T_dict["cat_encoding"] == "one-hot":
        K = np.array([0])
        # ruff: noqa: N806

    num_numerical_features = dataset.X_num["train"].shape[1] if dataset.X_num is not None else 0
    d_in = np.sum(K) + num_numerical_features
    model_params["d_in"] = d_in

    print("Model params: {}".format(model_params))
    model = get_model(model_type, model_params)
    model.to(device)

    train_loader = prepare_fast_dataloader(dataset, split="train", batch_size=batch_size)

    diffusion = GaussianMultinomialDiffusion(
        num_classes=K,
        num_numerical_features=num_numerical_features,
        denoise_fn=model,
        gaussian_loss_type=gaussian_loss_type,
        num_timesteps=num_timesteps,
        scheduler=scheduler,
        device=torch.device(device),
    )
    diffusion.to(device)
    diffusion.train()

    trainer = ClavaDDPMTrainer(
        diffusion,
        train_loader,
        lr=lr,
        weight_decay=weight_decay,
        steps=steps,
        device=device,
    )
    trainer.run_loop()

    if model_params["is_y_cond"] == "concat":
        column_orders = column_orders[1:] + [column_orders[0]]
    else:
        column_orders = column_orders + [df_info["y_col"]]

    return {
        "diffusion": diffusion,
        "label_encoders": label_encoders,
        "dataset": dataset,
        "column_orders": column_orders,
    }


def train_classifier(
    df: pd.DataFrame,
    df_info: pd.DataFrame,
    model_params: dict[str, Any],
    T_dict: dict[str, Any],
    # ruff: noqa: N803
    classifier_steps: int,
    batch_size: int,
    gaussian_loss_type: str,
    num_timesteps: int,
    scheduler: str,
    d_layers: list[int],
    device: str = "cuda",
    cluster_col: str = "cluster",
    dim_t: int = 128,
    lr: float = 0.0001,
) -> Classifier:
    """
    Training function for the classifier model.

    Args:
        df: DataFrame to train the model on.
        df_info: Dictionary of the table information.
        model_params: Dictionary of the model parameters.
        T_dict: Dictionary of the transformations.
        classifier_steps: Number of steps to train the classifier.
        batch_size: Batch size to use for training.
        gaussian_loss_type: Type of the gaussian loss to use.
        num_timesteps: Number of timesteps to use for the diffusion model.
        scheduler: Scheduler to use for the diffusion model.
        d_layers: List of the hidden sizes of the classifier.
        device: Device to use for training. Default is `"cuda"`.
        cluster_col: Name of the cluster column. Default is `"cluster"`.
        dim_t: Dimension of the transformer. Default is 128.
        lr: Learning rate to use for the classifier. Default is 0.0001.

    Returns:
        The classifier model.
    """
    T = Transformations(**T_dict)
    # ruff: noqa: N806
    dataset, label_encoders, column_orders = make_dataset_from_df(
        df,
        T,
        is_y_cond=model_params["is_y_cond"],
        ratios=[0.99, 0.005, 0.005],
        df_info=df_info,
        std=0,
    )
    print(dataset.n_features)
    train_loader = prepare_fast_dataloader(dataset, split="train", batch_size=batch_size, y_type="long")
    val_loader = prepare_fast_dataloader(dataset, split="val", batch_size=batch_size, y_type="long")
    test_loader = prepare_fast_dataloader(dataset, split="test", batch_size=batch_size, y_type="long")

    eval_interval = 5

    K = np.array(dataset.get_category_sizes("train"))
    # ruff: noqa: N806
    if len(K) == 0 or T_dict["cat_encoding"] == "one-hot":
        K = np.array([0])
        # ruff: noqa: N806
    print(K)

    num_numerical_features = dataset.X_num["train"].shape[1] if dataset.X_num is not None else 0
    if model_params["is_y_cond"] == "concat":
        num_numerical_features -= 1

    classifier = Classifier(
        d_in=num_numerical_features,
        d_out=int(max(df[cluster_col].values) + 1),
        dim_t=dim_t,
        hidden_sizes=d_layers,
    ).to(device)

    classifier_optimizer = optim.AdamW(classifier.parameters(), lr=lr)

    empty_diffusion = GaussianMultinomialDiffusion(
        num_classes=K,
        num_numerical_features=num_numerical_features,
        denoise_fn=None,  # type: ignore[arg-type]
        gaussian_loss_type=gaussian_loss_type,
        num_timesteps=num_timesteps,
        scheduler=scheduler,
        device=torch.device(device),
    )
    empty_diffusion.to(device)

    schedule_sampler = create_named_schedule_sampler("uniform", empty_diffusion)

    classifier.train()
    resume_step = 0
    for step in range(classifier_steps):
        logger.logkv("step", step + resume_step)
        logger.logkv(
            "samples",
            (step + resume_step + 1) * batch_size,
        )
        numerical_forward_backward_log(
            classifier,
            classifier_optimizer,
            train_loader,
            dataset,
            schedule_sampler,
            empty_diffusion,
            prefix="train",
            device=device,
        )

        classifier_optimizer.step()
        if not step % eval_interval:
            with torch.no_grad():
                classifier.eval()
                numerical_forward_backward_log(
                    classifier,
                    classifier_optimizer,
                    val_loader,
                    dataset,
                    schedule_sampler,
                    empty_diffusion,
                    prefix="val",
                    device=device,
                )
                classifier.train()

    # # test classifier
    classifier.eval()

    correct = 0
    for _ in range(3000):
        test_x, test_y = next(test_loader)
        test_y = test_y.long().to(device)
        test_x = test_x[:, 1:].to(device) if model_params["is_y_cond"] == "concat" else test_x.to(device)
        with torch.no_grad():
            pred = classifier(test_x, timesteps=torch.zeros(test_x.shape[0]).to(device))
            correct += (pred.argmax(dim=1) == test_y).sum().item()

    acc = correct / (3000 * batch_size)
    print(acc)

    return classifier<|MERGE_RESOLUTION|>--- conflicted
+++ resolved
@@ -1,10 +1,6 @@
 """Defines the training functions for the ClavaDDPM model."""
 
-<<<<<<< HEAD
-=======
 import logging
-import os
->>>>>>> 932e1af9
 import pickle
 from pathlib import Path
 from typing import Any
@@ -28,16 +24,12 @@
     numerical_forward_backward_log,
     prepare_fast_dataloader,
 )
-<<<<<<< HEAD
 from midst_toolkit.models.clavaddpm.params import Configs, RelationOrder, Tables
-from midst_toolkit.models.clavaddpm.trainer import Trainer
-=======
 from midst_toolkit.models.clavaddpm.trainer import ClavaDDPMTrainer
 
 
 logging.basicConfig(level=logging.INFO)
 LOGGER = logging.getLogger(__name__)
->>>>>>> 932e1af9
 
 
 def clava_training(
