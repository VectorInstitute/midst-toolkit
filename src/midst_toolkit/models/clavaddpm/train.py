--- conflicted
+++ resolved
@@ -247,15 +247,9 @@
 
 def train_model(
     data_frame: pd.DataFrame,
-<<<<<<< HEAD
-    data_frame_info: pd.DataFrame,
+    data_frame_info: dict[str, Any],
     model_params: ModelParameters,
     transformations: Transformations,
-=======
-    data_frame_info: dict[str, Any],
-    model_params: dict[str, Any],
-    transformations_dict: dict[str, Any],
->>>>>>> 79eed5b0
     steps: int,
     batch_size: int,
     model_type: ModelType,
@@ -361,15 +355,9 @@
 
 def train_classifier(
     data_frame: pd.DataFrame,
-<<<<<<< HEAD
-    data_frame_info: pd.DataFrame,
+    data_frame_info: dict[str, Any],
     model_params: ModelParameters,
     transformations: Transformations,
-=======
-    data_frame_info: dict[str, Any],
-    model_params: dict[str, Any],
-    transformations_dict: dict[str, Any],
->>>>>>> 79eed5b0
     classifier_steps: int,
     batch_size: int,
     gaussian_loss_type: GaussianLossType,
