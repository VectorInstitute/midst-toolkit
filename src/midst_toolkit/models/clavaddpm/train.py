"""Defines the training functions for the ClavaDDPM model."""

import pickle
from collections.abc import Generator
from dataclasses import asdict
from logging import INFO, WARNING
from pathlib import Path
from typing import Any

import numpy as np
import pandas as pd
import torch
from torch import Tensor, optim

from midst_toolkit.common.logger import KeyValueLogger, log
from midst_toolkit.models.clavaddpm.data_loaders import prepare_fast_dataloader
from midst_toolkit.models.clavaddpm.dataset import Dataset, make_dataset_from_df
from midst_toolkit.models.clavaddpm.gaussian_multinomial_diffusion import GaussianMultinomialDiffusion
from midst_toolkit.models.clavaddpm.model import Classifier, ModelType, get_table_info
from midst_toolkit.models.clavaddpm.sampler import ScheduleSampler, ScheduleSamplerType
from midst_toolkit.models.clavaddpm.trainer import ClavaDDPMTrainer
from midst_toolkit.models.clavaddpm.typing import (
    CatEncoding,
    Configs,
    GaussianLossType,
    IsYCond,
    ModelParameters,
    ReductionMethod,
    RelationOrder,
    RTDLParameters,
    Scheduler,
    Tables,
    Transformations,
)


def clava_training(
    tables: Tables,
    relation_order: RelationOrder,
    save_dir: Path,
    diffusion_config: Configs,
    classifier_config: Configs | None,
    device: str = "cuda",
) -> tuple[Tables, dict[tuple[str, str], dict[str, Any]]]:
    """
    Training function for the ClavaDDPM model.

    Args:
        tables: Definition of the tables and their relations. Example:
            {
                "table1": {
                    "children": ["table2"],
                    "parents": []
                },
                "table2": {
                    "children": [],
                    "parents": ["table1"]
                }
            }
        relation_order: List of tuples of parent and child tables. Example:
            [("table1", "table2"), ("table1", "table3")]
        save_dir: Directory to save the ClavaDDPM models.
        diffusion_config: Dictionary of configurations for the diffusion model. The following config keys are required:
            {
                d_layers = list[int],
                dropout = float,
                iterations = int,
                batch_size = int,
                model_type = str["mlp" | "resnet"],
                gaussian_loss_type = str["mse" | "kl"],
                num_timesteps = int,
                scheduler = str["cosine" | "linear"],
                lr = float,
                weight_decay = float,
            }
        classifier_config: Dictionary of configurations for the classifier model. Not required for single table
            training. The following config keys are required for multi-table training:
            {
                iterations = int,
                batch_size = int,
                d_layers = list[int],
                dim_t = int,
                lr = float,
            }
        device: Device to use for training. Default is `"cuda"`.

    Returns:
        A tuple with 2 values:
            - The tables dictionary.
            - Dictionary of models for each parent-child pair.
    """
    models = {}
    for parent, child in relation_order:
        print(f"Training {parent} -> {child} model from scratch")
        df_with_cluster = tables[child]["df"]
        id_cols = [col for col in df_with_cluster.columns if "_id" in col]
        df_without_id = df_with_cluster.drop(columns=id_cols)

        result = child_training(
            df_without_id,
            tables[child]["domain"],
            parent,
            child,
            diffusion_config,
            classifier_config,
            device,
        )

        models[(parent, child)] = result

        target_folder = save_dir / "models"
        target_file = target_folder / f"{parent}_{child}_ckpt.pkl"

        create_message = f"Creating {target_folder}. " if not target_folder.exists() else ""
        log(INFO, f"{create_message}Saving {parent} -> {child} model to {target_file}")

        target_folder.mkdir(parents=True, exist_ok=True)
        with open(target_file, "wb") as f:
            pickle.dump(result, f)

    for parent, child in relation_order:
        if parent is None:
            tables[child]["df"]["placeholder"] = list(range(len(tables[child]["df"])))

    save_table_info(tables, relation_order, models, save_dir)

    return tables, models


def child_training(
    child_df_with_cluster: pd.DataFrame,
    child_domain_dict: dict[str, Any],
    parent_name: str | None,
    child_name: str,
    diffusion_config: Configs,
    classifier_config: Configs | None,
    device: str = "cuda",
) -> dict[str, Any]:
    """
    Training function for a single child table.

    Args:
        child_df_with_cluster: DataFrame with the cluster column.
        child_domain_dict: Dictionary of the child table domain. It should contain size and type for each
            column of the table. For example:
                {
                    "frequency": {"size": 3, "type": "discrete"},
                    "account_date": {"size": 1535, "type": "continuous"},
                }
        parent_name: Name of the parent table, or None if there is no parent.
        child_name: Name of the child table.
        diffusion_config: Dictionary of configurations for the diffusion model. The following config keys are required:
            {
                d_layers = list[int],
                dropout = float,
                iterations = int,
                batch_size = int,
                model_type = str["mlp" | "resnet"],
                gaussian_loss_type = str["mse" | "kl"],
                num_timesteps = int,
                scheduler = str["cosine" | "linear"],
                lr = float,
                weight_decay = float,
            }
        classifier_config: Dictionary of configurations for the classifier model. Not required for single table
            training. The following config keys are required for multi-table training:
            {
                iterations = int,
                batch_size = int,
                d_layers = list[int],
                dim_t = int,
                lr = float,
            }
        device: Device to use for training. Default is `"cuda"`.

    Returns:
        Dictionary of the training results.
    """
    if parent_name is None:
        # If there is no parent for this child table, just set a placeholder
        # for its column name. This can happen on single table training or
        # when the table is on the top level of the hierarchy.
        # TODO: find a better name for this variable
        y_col = "placeholder"
        child_df_with_cluster["placeholder"] = list(range(len(child_df_with_cluster)))
    else:
        y_col = f"{parent_name}_{child_name}_cluster"
    child_info = get_table_info(child_df_with_cluster, child_domain_dict, y_col)
    child_model_params = ModelParameters(
        rtdl_parameters=RTDLParameters(
            d_layers=diffusion_config["d_layers"],
            dropout=diffusion_config["dropout"],
        ),
    )
    child_transformations = Transformations.default()
    # ruff: noqa: N806

    child_result = train_model(
        child_df_with_cluster,
        child_info,
        child_model_params,
        child_transformations,
        diffusion_config["iterations"],
        diffusion_config["batch_size"],
        ModelType(diffusion_config["model_type"]),
        GaussianLossType(diffusion_config["gaussian_loss_type"]),
        diffusion_config["num_timesteps"],
        Scheduler(diffusion_config["scheduler"]),
        diffusion_config["lr"],
        diffusion_config["weight_decay"],
        device=device,
    )

    if parent_name is None:
        child_result["classifier"] = None
    else:
        assert classifier_config is not None, "Classifier config is required for multi-table training"
        if classifier_config["iterations"] > 0:
            child_classifier = train_classifier(
                child_df_with_cluster,
                child_info,
                child_model_params,
                child_transformations,
                classifier_config["iterations"],
                classifier_config["batch_size"],
                GaussianLossType(diffusion_config["gaussian_loss_type"]),
                diffusion_config["num_timesteps"],
                Scheduler(diffusion_config["scheduler"]),
                cluster_col=y_col,
                d_layers=classifier_config["d_layers"],
                dim_t=classifier_config["dim_t"],
                learning_rate=classifier_config["lr"],
                device=device,
            )
            child_result["classifier"] = child_classifier
        else:
            log(WARNING, "Skipping classifier training since classifier_config['iterations'] <= 0")

    child_result["df_info"] = child_info
    child_result["model_params"] = asdict(child_model_params)
    child_result["T_dict"] = asdict(child_transformations)
    return child_result


def train_model(
    data_frame: pd.DataFrame,
    data_frame_info: dict[str, Any],
    model_params: ModelParameters,
    transformations: Transformations,
    steps: int,
    batch_size: int,
    model_type: ModelType,
    gaussian_loss_type: GaussianLossType,
    num_timesteps: int,
    scheduler: Scheduler,
    learning_rate: float,
    weight_decay: float,
    device: str = "cuda",
) -> dict[str, Any]:
    """
    Training function for the diffusion model.

    Args:
        data_frame: DataFrame to train the model on.
        data_frame_info: Dictionary of the table information.
        model_params: The model parameters.
        transformations: The transformations to apply to the dataset.
        steps: Number of steps to train the model.
        batch_size: Batch size to use for training.
        model_type: Type of the model to use.
        gaussian_loss_type: Type of the gaussian loss to use.
        num_timesteps: Number of timesteps to use for the diffusion model.
        scheduler: Scheduler to use for the diffusion model.
        learning_rate: Learning rate to use for the optimizer in the diffusion model.
        weight_decay: Weight decay to use for the optimizer in the diffusion model.
        device: Device to use for training. Default is `"cuda"`.

    Returns:
        Dictionary of the training results. It will contain the following keys:
            - diffusion: The diffusion model.
            - label_encoders: The label encoders.
            - dataset: The dataset.
            - column_orders: The column orders.
    """
    # ruff: noqa: N806
    dataset, label_encoders, column_orders = make_dataset_from_df(
        data_frame,
        transformations,
        is_y_cond=model_params.is_y_cond,
        ratios=[0.99, 0.005, 0.005],
        df_info=data_frame_info,
        std=0,
    )

    category_sizes = np.array(dataset.get_category_sizes("train"))
    # ruff: noqa: N806
    if len(category_sizes) == 0 or transformations.cat_encoding == CatEncoding.ONE_HOT:
        category_sizes = np.array([0])
        # ruff: noqa: N806

    _, empirical_class_dist = torch.unique(torch.from_numpy(dataset.y["train"]), return_counts=True)

    num_numerical_features = dataset.X_num["train"].shape[1] if dataset.X_num is not None else 0
    d_in = np.sum(category_sizes) + num_numerical_features
    model_params.d_in = d_in

    print("Model params: {}".format(model_params))
    model = model_type.get_model(model_params)
    model.to(device)

    train_loader = prepare_fast_dataloader(dataset, split="train", batch_size=batch_size)

    diffusion = GaussianMultinomialDiffusion(
        num_classes=category_sizes,
        num_numerical_features=num_numerical_features,
        denoise_fn=model,
        gaussian_loss_type=gaussian_loss_type,
        num_timesteps=num_timesteps,
        scheduler=scheduler,
        device=torch.device(device),
    )
    diffusion.to(device)
    diffusion.train()

    trainer = ClavaDDPMTrainer(
        diffusion,
        train_loader,
        lr=learning_rate,
        weight_decay=weight_decay,
        steps=steps,
        device=device,
    )
    trainer.train()

    if model_params.is_y_cond == IsYCond.CONCAT:
        column_orders = column_orders[1:] + [column_orders[0]]
    else:
        column_orders = column_orders + [data_frame_info["y_col"]]

    return {
        "diffusion": diffusion,
        "label_encoders": label_encoders,
        "dataset": dataset,
        "column_orders": column_orders,
        "num_numerical_features": num_numerical_features,
        "K": category_sizes,
        "empirical_class_dist": empirical_class_dist,
        "is_regression": dataset.is_regression,
        "inverse_transform": dataset.num_transform.inverse_transform if dataset.num_transform is not None else None,
    }


def train_classifier(
    data_frame: pd.DataFrame,
    data_frame_info: dict[str, Any],
    model_params: ModelParameters,
    transformations: Transformations,
    classifier_steps: int,
    batch_size: int,
    gaussian_loss_type: GaussianLossType,
    num_timesteps: int,
    scheduler: Scheduler,
    d_layers: list[int],
    device: str = "cuda",
    cluster_col: str = "cluster",
    dim_t: int = 128,
    learning_rate: float = 0.0001,
    classifier_evaluation_interval: int = 5,
<<<<<<< HEAD
    pre_trained_classifier: Classifier | None = None,
=======
    logger_interval: int = 10,
>>>>>>> 72863be9
) -> Classifier:
    """
    Training function for the classifier model.

    Args:
        data_frame: DataFrame to train the model on.
        data_frame_info: Dictionary of the table information.
        model_params: The model parameters.
        transformations: The transformations to apply to the dataset.
        classifier_steps: Number of steps to train the classifier.
        batch_size: Batch size to use for training.
        gaussian_loss_type: Type of the gaussian loss to use.
        num_timesteps: Number of timesteps to use for the diffusion model.
        scheduler: Scheduler to use for the diffusion model.
        d_layers: List of the hidden sizes of the classifier.
        device: Device to use for training. Default is `"cuda"`.
        cluster_col: Name of the cluster column. Default is `"cluster"`.
        dim_t: Dimension of the timestamp. Default is 128.
        learning_rate: Learning rate to use for the optimizer in the classifier. Default is 0.0001.
        classifier_evaluation_interval: The number of classifier training steps to wait
            until the next evaluation of the classifier. Default is 5.
<<<<<<< HEAD
        pre_trained_classifier: Pre-trained classifier model. If None, a new classifier model is trained.
=======
        logger_interval: The number of classifier training steps to wait until the next logging
            of its metrics. Default is 10.
>>>>>>> 72863be9

    Returns:
        The trained classifier model.
    """
    # ruff: noqa: N806
    dataset, label_encoders, column_orders = make_dataset_from_df(
        data_frame,
        transformations,
        is_y_cond=model_params.is_y_cond,
        ratios=[0.99, 0.005, 0.005],
        df_info=data_frame_info,
        std=0,
    )
    print(dataset.n_features)
    train_loader = prepare_fast_dataloader(dataset, split="train", batch_size=batch_size, y_type="long")
    val_loader = prepare_fast_dataloader(dataset, split="val", batch_size=batch_size, y_type="long")
    test_loader = prepare_fast_dataloader(dataset, split="test", batch_size=batch_size, y_type="long")

    category_sizes = np.array(dataset.get_category_sizes("train"))
    # ruff: noqa: N806
    if len(category_sizes) == 0 or transformations.cat_encoding == CatEncoding.ONE_HOT:
        category_sizes = np.array([0])
        # ruff: noqa: N806
    print(category_sizes)

    # TODO: understand what's going on here
    if dataset.X_num is None:
        log(WARNING, "dataset.X_num is None. num_numerical_features will be set to 0")
        num_numerical_features = 0
    else:
        num_numerical_features = dataset.X_num["train"].shape[1]

    if model_params.is_y_cond == IsYCond.CONCAT:
        num_numerical_features -= 1

    if pre_trained_classifier is None:
        classifier = Classifier(
            d_in=num_numerical_features,
            d_out=int(max(data_frame[cluster_col].values) + 1),  # TODO: add a comment why we need to add 1
            dim_t=dim_t,
            hidden_sizes=d_layers,
        ).to(device)
    else:
        classifier = pre_trained_classifier
        classifier.to(device)

    classifier_optimizer = optim.AdamW(classifier.parameters(), lr=learning_rate)

    empty_diffusion = GaussianMultinomialDiffusion(
        num_classes=category_sizes,
        num_numerical_features=num_numerical_features,
        denoise_fn=None,  # type: ignore[arg-type]
        gaussian_loss_type=gaussian_loss_type,
        num_timesteps=num_timesteps,
        scheduler=scheduler,
        device=torch.device(device),
    )
    empty_diffusion.to(device)

<<<<<<< HEAD
    schedule_sampler = ScheduleSamplerType.UNIFORM.create_named_schedule_sampler(num_timesteps)
=======
    schedule_sampler = create_named_schedule_sampler("uniform", empty_diffusion)
    key_value_logger = KeyValueLogger()
>>>>>>> 72863be9

    classifier.train()
    for step in range(classifier_steps):
        key_value_logger.save_entry("step", float(step))
        key_value_logger.save_entry("samples", float((step + 1) * batch_size))
        _numerical_forward_backward_log(
            classifier,
            classifier_optimizer,
            train_loader,
            dataset,
            schedule_sampler,
            empty_diffusion,
            prefix="train",
            device=device,
            key_value_logger=key_value_logger,
        )

        classifier_optimizer.step()
        if not step % classifier_evaluation_interval:
            with torch.no_grad():
                classifier.eval()
                _numerical_forward_backward_log(
                    classifier,
                    classifier_optimizer,
                    val_loader,
                    dataset,
                    schedule_sampler,
                    empty_diffusion,
                    prefix="val",
                    device=device,
                    key_value_logger=key_value_logger,
                )
                classifier.train()

        if step % logger_interval == 0:
            # Dump the metrics every logger_interval number of steps
            key_value_logger.dump()

    # test classifier
    classifier.eval()

    correct = 0
    # TODO: why 3000 iterations? Why not just run through the test_loader once? Maybe it's a probabilistic classifier?
    for _ in range(3000):
        test_x, test_y = next(test_loader)
        test_y = test_y.long().to(device)
        test_x = test_x[:, 1:].to(device) if model_params.is_y_cond == IsYCond.CONCAT else test_x.to(device)
        with torch.no_grad():
            pred = classifier(test_x, timesteps=torch.zeros(test_x.shape[0]).to(device))
            correct += (pred.argmax(dim=1) == test_y).sum().item()

    acc = correct / (3000 * batch_size)
    log(INFO, f"Classifier accuracy: {acc}")

    return classifier


def save_table_info(
    tables: Tables,
    relation_order: list[tuple[str, str]],
    models: dict[tuple[str, str], dict[str, Any]],
    save_dir: Path,
) -> None:
    """
    Save the table information into the save_dir.

    Args:
        tables: Dictionary of the tables by name.
        relation_order: List of tuples of parent and child tables. Example:
            [("table1", "table2"), ("table1", "table3")]
        models: Dictionary of models for each parent-child pair.
        save_dir: Directory to save the table information.
    """
    table_info = {}
    for parent, child in relation_order:
        result = models[(parent, child)]
        df_with_cluster = tables[child]["df"]
        df_without_id = get_df_without_id(df_with_cluster)
        df_info = result["df_info"]
        x_num_real = df_without_id[df_info["num_cols"]].to_numpy().astype(float)
        unique_values_list = []
        for column in range(x_num_real.shape[1]):
            unique_values = np.unique(x_num_real[:, column])
            unique_values_list.append(unique_values)
        table_info[(parent, child)] = {
            "uniq_vals_list": unique_values_list,
            "size": len(df_with_cluster),
            "columns": tables[child]["df"].columns,
            "parents": tables[child]["parents"],
            "original_cols": tables[child]["original_cols"],
        }
        required_keys = ["num_numerical_features", "is_regression", "inverse_transform", "empirical_class_dist", "K"]
        filtered_result = {key: result[key] for key in required_keys}
        table_info[(parent, child)].update(filtered_result)

    for parent, child in relation_order:
        with open(save_dir / f"models/{parent}_{child}_ckpt.pkl", "rb") as f:
            result = pickle.load(f)

        result["table_info"] = table_info

        with open(save_dir / f"models/{parent}_{child}_ckpt.pkl", "wb") as f:
            pickle.dump(result, f)


def get_df_without_id(df: pd.DataFrame) -> pd.DataFrame:
    """
    Get the dataframe without the id columns.

    Args:
        df: the input DataFrame.

    Returns:
        The DataFrame without the id columns.
    """
    id_cols = [col for col in df.columns if "_id" in col]
    return df.drop(columns=id_cols)


def _numerical_forward_backward_log(
    classifier: Classifier,
    optimizer: torch.optim.Optimizer,
    data_loader: Generator[tuple[Tensor, ...]],
    dataset: Dataset,
    schedule_sampler: ScheduleSampler,
    diffusion: GaussianMultinomialDiffusion,
    prefix: str = "train",
    remove_first_col: bool = False,
    device: str = "cuda",
    key_value_logger: KeyValueLogger | None = None,
) -> None:
    """
    Forward and backward pass for the numerical features of the ClavaDDPM model.

    Args:
        classifier: The classifier model.
        optimizer: The optimizer.
        data_loader: The data loader.
        dataset: The dataset.
        schedule_sampler: The schedule sampler.
        diffusion: The diffusion object.
        prefix: The prefix for the loss. Defaults to "train".
        remove_first_col: Whether to remove the first column of the batch. Defaults to False.
        device: The device to use. Defaults to "cuda".
        key_value_logger: The key-value logger to log the losses. If None, the losses are not logged.
    """
    batch, labels = next(data_loader)
    labels = labels.long().to(device)

    if remove_first_col:
        # Remove the first column of the batch, which is the label.
        batch = batch[:, 1:]

    num_batch = batch[:, : dataset.n_num_features].to(device)

    t, _ = schedule_sampler.sample(num_batch.shape[0], device)
    batch = diffusion.gaussian_q_sample(num_batch, t).to(device)

    for i, (sub_batch, sub_labels, sub_t) in enumerate(_split_microbatches(-1, batch, labels, t)):
        logits = classifier(sub_batch, timesteps=sub_t)
        loss = torch.nn.functional.cross_entropy(logits, sub_labels, reduction="none")

        losses = {}
        losses[f"{prefix}_loss"] = loss.detach()
        losses[f"{prefix}_acc@1"] = _compute_top_k(logits, sub_labels, k=1, reduction=ReductionMethod.NONE)
        if logits.shape[1] >= 5:
<<<<<<< HEAD
            losses[f"{prefix}_acc@5"] = _compute_top_k(logits, sub_labels, k=5, reduction=ReductionMethod.NONE)
        _log_loss_dict(diffusion, sub_t, losses)
=======
            losses[f"{prefix}_acc@5"] = _compute_top_k(logits, sub_labels, k=5, reduction="none")
        _log_loss_dict(diffusion, sub_t, losses, key_value_logger)
>>>>>>> 72863be9
        del losses
        loss = loss.mean()
        if loss.requires_grad:
            if i == 0:
                optimizer.zero_grad()
            loss.backward(loss * len(sub_batch) / len(batch))


# TODO: Think about moving this to a metrics module
def _compute_top_k(
    logits: Tensor,
    labels: Tensor,
    k: int,
    reduction: ReductionMethod = ReductionMethod.MEAN,
) -> Tensor:
    """
    Compute the top-k accuracy.

    Args:
        logits: The logits of the classifier.
        labels: The labels of the data.
        k: The number of top-k.
        reduction: The reduction method. Defaults to ReductionMethod.MEAN.

    Returns:
        The top-k accuracy.
    """
    _, top_ks = torch.topk(logits, k, dim=-1)
    if reduction == ReductionMethod.MEAN:
        return (top_ks == labels[:, None]).float().sum(dim=-1).mean()
    if reduction == ReductionMethod.NONE:
        return (top_ks == labels[:, None]).float().sum(dim=-1)

    raise ValueError(f"Unsupported reduction method: {reduction.value}.")


def _log_loss_dict(
    diffusion: GaussianMultinomialDiffusion,
    timesteps: Tensor,
    losses: dict[str, Tensor],
    key_value_logger: KeyValueLogger | None = None,
) -> None:
    """
    Output the log loss dictionary in the logger.

    Args:
        diffusion: The diffusion object.
        timesteps: The timesteps tensor.
        losses: The losses.
        key_value_logger: The key-value logger to log the losses. If None, the losses are not logged.
    """
    if key_value_logger is None:
        return

    for key, values in losses.items():
        key_value_logger.save_entry_mean(key, values.mean().item())
        # Log the quantiles (four quartiles, in particular).
        for sub_t, sub_loss in zip(timesteps.cpu().numpy(), values.detach().cpu().numpy()):
            quartile = int(4 * sub_t / diffusion.num_timesteps)
            key_value_logger.save_entry_mean(f"{key}_q{quartile}", sub_loss)


def _split_microbatches(
    microbatch: int,
    batch: Tensor,
    labels: Tensor,
    t: Tensor,
) -> Generator[tuple[Tensor, Tensor, Tensor]]:
    """
    Split the batch into microbatches.

    Args:
        microbatch: The size of the microbatch. If -1, the batch is not split.
        batch: The batch of data as a tensor.
        labels: The labels of the data as a tensor.
        t: The timesteps tensor.

    Returns:
        A generator of for the minibatch which outputs tuples of the batch, labels, and timesteps.
    """
    bs = len(batch)
    if microbatch == -1 or microbatch >= bs:
        yield batch, labels, t
    else:
        for i in range(0, bs, microbatch):
            yield batch[i : i + microbatch], labels[i : i + microbatch], t[i : i + microbatch]<|MERGE_RESOLUTION|>--- conflicted
+++ resolved
@@ -366,11 +366,8 @@
     dim_t: int = 128,
     learning_rate: float = 0.0001,
     classifier_evaluation_interval: int = 5,
-<<<<<<< HEAD
+    logger_interval: int = 10,
     pre_trained_classifier: Classifier | None = None,
-=======
-    logger_interval: int = 10,
->>>>>>> 72863be9
 ) -> Classifier:
     """
     Training function for the classifier model.
@@ -392,12 +389,9 @@
         learning_rate: Learning rate to use for the optimizer in the classifier. Default is 0.0001.
         classifier_evaluation_interval: The number of classifier training steps to wait
             until the next evaluation of the classifier. Default is 5.
-<<<<<<< HEAD
-        pre_trained_classifier: Pre-trained classifier model. If None, a new classifier model is trained.
-=======
         logger_interval: The number of classifier training steps to wait until the next logging
             of its metrics. Default is 10.
->>>>>>> 72863be9
+        pre_trained_classifier: Pre-trained classifier model. If None, a new classifier model is trained.
 
     Returns:
         The trained classifier model.
@@ -457,12 +451,8 @@
     )
     empty_diffusion.to(device)
 
-<<<<<<< HEAD
     schedule_sampler = ScheduleSamplerType.UNIFORM.create_named_schedule_sampler(num_timesteps)
-=======
-    schedule_sampler = create_named_schedule_sampler("uniform", empty_diffusion)
     key_value_logger = KeyValueLogger()
->>>>>>> 72863be9
 
     classifier.train()
     for step in range(classifier_steps):
@@ -629,13 +619,8 @@
         losses[f"{prefix}_loss"] = loss.detach()
         losses[f"{prefix}_acc@1"] = _compute_top_k(logits, sub_labels, k=1, reduction=ReductionMethod.NONE)
         if logits.shape[1] >= 5:
-<<<<<<< HEAD
             losses[f"{prefix}_acc@5"] = _compute_top_k(logits, sub_labels, k=5, reduction=ReductionMethod.NONE)
-        _log_loss_dict(diffusion, sub_t, losses)
-=======
-            losses[f"{prefix}_acc@5"] = _compute_top_k(logits, sub_labels, k=5, reduction="none")
         _log_loss_dict(diffusion, sub_t, losses, key_value_logger)
->>>>>>> 72863be9
         del losses
         loss = loss.mean()
         if loss.requires_grad:
