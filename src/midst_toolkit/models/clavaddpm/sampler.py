--- conflicted
+++ resolved
@@ -148,11 +148,7 @@
         Warms up the sampler if it's not warmed up.
         """
         if not self._warmed_up():
-<<<<<<< HEAD
-            return np.ones([self.num_timesteps], dtype=np.float64)
-=======
-            return torch.from_numpy(np.ones([self.diffusion.num_timesteps], dtype=np.float64))
->>>>>>> 79eed5b0
+            return torch.from_numpy(np.ones([self.num_timesteps], dtype=np.float64))
         weights = np.sqrt(np.mean(self._loss_history**2, axis=-1))
         weights /= np.sum(weights)
         weights *= 1 - self.uniform_prob
