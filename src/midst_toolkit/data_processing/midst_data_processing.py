import json
from pathlib import Path
from typing import Any

import numpy as np
import pandas as pd


<<<<<<< HEAD
def process_midst_data_for_alpha_precision_evaluation(
=======
CONVERSION_DATASETS = {"default", "news"}
MAX_CLIPPING_DATASETS = {"shoppers"}
MIN_MAX_CLIPPING_DATASETS = {"default", "faults", "beijing"}

CLIPPING_MODEL_PREFIX = "codi"
CONVERSION_MODEL_PREFIX = "great"


def process_midst_data_for_quality_evaluation(
>>>>>>> ba4c7059
    numerical_real_data: pd.DataFrame,
    categorical_real_data: pd.DataFrame,
    numerical_synthetic_data: pd.DataFrame,
    categorical_synthetic_data: pd.DataFrame,
    dataset_name: str,
    model: str,
) -> tuple[np.ndarray, np.ndarray, np.ndarray, np.ndarray]:
    """
    This function handles data preprocessing customized to some of the models and datasets used in the MIDST
    competition. The processing is drawn from
    https://github.com/VectorInstitute/MIDSTModels/blob/main/midst_models/single_table_TabDDPM/eval/eval_quality.py.

    It has special considerations for how the provided dataframes are processed into numpy arrays depending on the
    dataname and model provided in the arguments.

    Args:
        numerical_real_data: Real data with numerical values
        categorical_real_data: Real data with categorical values
        numerical_synthetic_data: Synthetically generated data with numerical values
        categorical_synthetic_data: Synthetically generated data with numerical values
        dataset_name: Name of the dataset to which the real data belongs. The way that the data is processed will
            depend on whether special treatment is required for the specified name.
        model: Model that was used to generate the synthetic data. Specific model names require special postprocessing
            in order for quality evaluation

    Returns:
        A tuple of four Numpy arrays, one for each of the numerical and categorical collections of real and synthetic
        data after processing. The order is numerical and categorical data for the real data, followed by the same
        for the synthetic data.
    """
    categorical_synthetic_numpy = categorical_synthetic_data.to_numpy().astype("str")

    # Perform some special data post-processing for specific datasets and models as specified in the script
    # arguments

    if dataset_name in CONVERSION_DATASETS and model.startswith(CONVERSION_MODEL_PREFIX):
        # If using the default or news dataset and a model postfixed with "codi," need to perform an int cast
        categorical_synthetic_numpy = categorical_synthetic_data.astype("int").to_numpy().astype("str")
    elif model.startswith(CLIPPING_MODEL_PREFIX):
        if dataset_name in MAX_CLIPPING_DATASETS:
            # Column reassignment
            categorical_synthetic_numpy[:, 1] = categorical_synthetic_data[11].astype("int").to_numpy().astype("str")
            categorical_synthetic_numpy[:, 2] = categorical_synthetic_data[12].astype("int").to_numpy().astype("str")
            categorical_synthetic_numpy[:, 3] = categorical_synthetic_data[13].astype("int").to_numpy().astype("str")

            # Clip the maximum value to reflect that of the real data
            max_data = categorical_real_data[14].max()
            categorical_synthetic_data.loc[categorical_synthetic_data[14] > max_data, 14] = max_data

            # Perform column reassignment
            categorical_synthetic_numpy[:, 4] = categorical_synthetic_data[14].astype("int").to_numpy().astype("str")
            categorical_synthetic_numpy[:, 4] = categorical_synthetic_data[14].astype("int").to_numpy().astype("str")

        elif dataset_name in MIN_MAX_CLIPPING_DATASETS:
            # Note that columns here are not contiguous, so we enumerate
            columns = categorical_real_data.columns
            for i, col in enumerate(columns):
                if categorical_real_data[col].dtype == "int":
                    max_data = categorical_real_data[col].max()
                    min_data = categorical_real_data[col].min()

                    # Perform clipping based on the real data on both sides (min and max)
                    categorical_synthetic_data.loc[categorical_synthetic_data[col] > max_data, col] = max_data
                    categorical_synthetic_data.loc[categorical_synthetic_data[col] < min_data, col] = min_data

                    categorical_synthetic_numpy[:, i] = (
                        categorical_synthetic_data[col].astype("int").to_numpy().astype("str")
                    )
    return (
        numerical_real_data.to_numpy(),
        categorical_real_data.to_numpy().astype("str"),
        numerical_synthetic_data.to_numpy(),
        categorical_synthetic_numpy,
    )


def load_midst_data(
<<<<<<< HEAD
    real_data_path: Path,
    synthetic_data_path: Path,
    meta_info_path: Path,
) -> tuple[pd.DataFrame, pd.DataFrame, Any]:
=======
    real_data_path: Path, synthetic_data_path: Path, meta_info_path: Path
) -> tuple[pd.DataFrame, pd.DataFrame, dict[str, Any]]:
>>>>>>> ba4c7059
    """
    Helper function for loading data at the specified paths. These paths are constructed either by the user or with a
    particular set of defaults that were used in the original MIDST competition (see, for example,
    https://github.com/VectorInstitute/MIDSTModels/blob/main/midst_models/single_table_TabDDPM/eval/eval_quality.py).

    Args:
        real_data_path: Path from which to load the real data to which the synthetic data will be compared. This
            should be a CSV file.
        synthetic_data_path: Path from which to load the synthetic data to which the real data will be compared. This
            should be a CSV file.
        meta_info_path: This should be a JSON file containing meta information about the data generation process.
            Specifically, it should contain information about which columns of the real and synthetic data should
            actually be compared. It must contain keys: 'num_col_idx', 'cat_col_idx', 'target_col_idx', and
            'task_type'.

    Returns:
        The loaded real data, synthetic data, and meta information json for further processing.
    """
    real_data = pd.read_csv(real_data_path)
    synthetic_data = pd.read_csv(synthetic_data_path)

    with open(meta_info_path, "r") as f:
        meta_info = json.load(f)

    return real_data, synthetic_data, meta_info


def load_midst_data_with_test(
    real_data_path: Path, synthetic_data_path: Path, meta_info_path: Path, real_data_test_path: Path
) -> tuple[pd.DataFrame, pd.DataFrame, pd.DataFrame, Any]:
    """
    Helper function for loading data at the specified paths. These paths are constructed either by the user or with a
    particular set of defaults that were used in the original MIDST competition (see, for example,
    https://github.com/VectorInstitute/MIDSTModels/blob/main/midst_models/single_table_TabDDPM/eval/eval_quality.py).

    Args:
        real_data_path: Path from which to load the real data to which the synthetic data will be compared. This
            should be a CSV file.
        synthetic_data_path: Path from which to load the synthetic data to which the real data will be compared. This
            should be a CSV file.
        real_data_test_path: Path from which to load the real data to which the synthetic data will be compared. This
            should be a CSV file. This data should NOT have been used to train the model that generated the synthetic
            data. If None, then it will not be returned.
        meta_info_path: This should be a JSON file containing meta information about the data generation process.
            Specifically, it should contain information about which columns of the real and synthetic data should
            actually be compared. It must contain keys: 'num_col_idx', 'cat_col_idx', 'target_col_idx', and
            'task_type'.

    Returns:
        The loaded real data train split, synthetic data, real data test split, and meta information json for
        further processing.
    """
    real_data, synthetic_data, meta_info = load_midst_data(real_data_path, synthetic_data_path, meta_info_path)
    real_data_test = pd.read_csv(real_data_test_path)

    return real_data, synthetic_data, real_data_test, meta_info<|MERGE_RESOLUTION|>--- conflicted
+++ resolved
@@ -6,9 +6,6 @@
 import pandas as pd
 
 
-<<<<<<< HEAD
-def process_midst_data_for_alpha_precision_evaluation(
-=======
 CONVERSION_DATASETS = {"default", "news"}
 MAX_CLIPPING_DATASETS = {"shoppers"}
 MIN_MAX_CLIPPING_DATASETS = {"default", "faults", "beijing"}
@@ -17,8 +14,7 @@
 CONVERSION_MODEL_PREFIX = "great"
 
 
-def process_midst_data_for_quality_evaluation(
->>>>>>> ba4c7059
+def process_midst_data_for_alpha_precision_evaluation(
     numerical_real_data: pd.DataFrame,
     categorical_real_data: pd.DataFrame,
     numerical_synthetic_data: pd.DataFrame,
@@ -96,15 +92,8 @@
 
 
 def load_midst_data(
-<<<<<<< HEAD
-    real_data_path: Path,
-    synthetic_data_path: Path,
-    meta_info_path: Path,
-) -> tuple[pd.DataFrame, pd.DataFrame, Any]:
-=======
     real_data_path: Path, synthetic_data_path: Path, meta_info_path: Path
 ) -> tuple[pd.DataFrame, pd.DataFrame, dict[str, Any]]:
->>>>>>> ba4c7059
     """
     Helper function for loading data at the specified paths. These paths are constructed either by the user or with a
     particular set of defaults that were used in the original MIDST competition (see, for example,
@@ -134,7 +123,7 @@
 
 def load_midst_data_with_test(
     real_data_path: Path, synthetic_data_path: Path, meta_info_path: Path, real_data_test_path: Path
-) -> tuple[pd.DataFrame, pd.DataFrame, pd.DataFrame, Any]:
+) -> tuple[pd.DataFrame, pd.DataFrame, pd.DataFrame, dict[str, Any]]:
     """
     Helper function for loading data at the specified paths. These paths are constructed either by the user or with a
     particular set of defaults that were used in the original MIDST competition (see, for example,
