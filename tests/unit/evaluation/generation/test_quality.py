import pytest
import torch

from midst_toolkit.data_processing.midst_data_processing import (
    load_midst_data,
    process_midst_data_for_quality_evaluation,
)
from midst_toolkit.evaluation.generation_quality.alpha_precision import synthcity_alpha_precision_metrics
from midst_toolkit.evaluation.generation_quality.utils import (
    extract_columns_based_on_meta_info,
    one_hot_encode_categoricals_and_merge_with_numerical,
)
from tests.utils.architecture import is_apple_silicon


SYNTHETIC_DATA_PATH = "tests/assets/synthetic_data.csv"
REAL_DATA_PATH = "tests/assets/real_data.csv"
META_INFO_PATH = "tests/assets/meta_info.json"


def test_alpha_precision_evaluation() -> None:
    torch.manual_seed(1)

    real_data, synthetic_data, meta_info = load_midst_data(REAL_DATA_PATH, SYNTHETIC_DATA_PATH, META_INFO_PATH)

    numerical_real_data, categorical_real_data = extract_columns_based_on_meta_info(real_data, meta_info)
    numerical_synthetic_data, categorical_synthetic_data = extract_columns_based_on_meta_info(
        synthetic_data, meta_info
    )

    numerical_real_numpy, categorical_real_numpy, numerical_synthetic_numpy, categorical_synthetic_numpy = (
        process_midst_data_for_quality_evaluation(
            numerical_real_data,
            categorical_real_data,
            numerical_synthetic_data,
            categorical_synthetic_data,
            "default",
            "tabddpm",
        )
    )

    real_dataframe, synthetic_dataframe = one_hot_encode_categoricals_and_merge_with_numerical(
        categorical_real_numpy, categorical_synthetic_numpy, numerical_real_numpy, numerical_synthetic_numpy
    )

    quality_results = synthcity_alpha_precision_metrics(real_dataframe, synthetic_dataframe, naive_only=False)
<<<<<<< HEAD
    assert pytest.approx(0.972538441890166, abs=1e-8) == quality_results["delta_precision_alpha_OC"]
    assert pytest.approx(0.4709851851851852, abs=1e-8) == quality_results["delta_coverage_beta_OC"]
    assert pytest.approx(0.512, abs=1e-8) == quality_results["authenticity_OC"]
    assert pytest.approx(0.05994074074074074, abs=1e-8) == quality_results["delta_precision_alpha_naive"]
    assert pytest.approx(0.005229629629629584, abs=1e-8) == quality_results["delta_coverage_beta_naive"]
    assert pytest.approx(0.9905185185185185, abs=1e-8) == quality_results["authenticity_naive"]

    # unset seed to be safe
    torch.seed()
=======
    if is_apple_silicon():
        assert pytest.approx(0.972538441890166, abs=1e-8) == quality_results["delta_precision_alpha_OC"]
        assert pytest.approx(0.4709851851851852, abs=1e-8) == quality_results["delta_coverage_beta_OC"]
        assert pytest.approx(0.512, abs=1e-8) == quality_results["authenticity_OC"]
        assert pytest.approx(0.05994074074074074, abs=1e-8) == quality_results["delta_precision_alpha_naive"]
        assert pytest.approx(0.005229629629629584, abs=1e-8) == quality_results["delta_coverage_beta_naive"]
        assert pytest.approx(0.9905185185185185, abs=1e-8) == quality_results["authenticity_naive"]
    else:
        assert pytest.approx(0.9732668369518944, abs=1e-8) == quality_results["delta_precision_alpha_OC"]
        assert pytest.approx(0.47238271604938276, abs=1e-8) == quality_results["delta_coverage_beta_OC"]
        assert pytest.approx(0.5102592592592593, abs=1e-8) == quality_results["authenticity_OC"]
        assert pytest.approx(0.05994074074074074, abs=1e-8) == quality_results["delta_precision_alpha_naive"]
        assert pytest.approx(0.005229629629629584, abs=1e-8) == quality_results["delta_coverage_beta_naive"]
        assert pytest.approx(0.9905185185185185, abs=1e-8) == quality_results["authenticity_naive"]
>>>>>>> 7daadd55
<|MERGE_RESOLUTION|>--- conflicted
+++ resolved
@@ -44,17 +44,6 @@
     )
 
     quality_results = synthcity_alpha_precision_metrics(real_dataframe, synthetic_dataframe, naive_only=False)
-<<<<<<< HEAD
-    assert pytest.approx(0.972538441890166, abs=1e-8) == quality_results["delta_precision_alpha_OC"]
-    assert pytest.approx(0.4709851851851852, abs=1e-8) == quality_results["delta_coverage_beta_OC"]
-    assert pytest.approx(0.512, abs=1e-8) == quality_results["authenticity_OC"]
-    assert pytest.approx(0.05994074074074074, abs=1e-8) == quality_results["delta_precision_alpha_naive"]
-    assert pytest.approx(0.005229629629629584, abs=1e-8) == quality_results["delta_coverage_beta_naive"]
-    assert pytest.approx(0.9905185185185185, abs=1e-8) == quality_results["authenticity_naive"]
-
-    # unset seed to be safe
-    torch.seed()
-=======
     if is_apple_silicon():
         assert pytest.approx(0.972538441890166, abs=1e-8) == quality_results["delta_precision_alpha_OC"]
         assert pytest.approx(0.4709851851851852, abs=1e-8) == quality_results["delta_coverage_beta_OC"]
@@ -68,5 +57,4 @@
         assert pytest.approx(0.5102592592592593, abs=1e-8) == quality_results["authenticity_OC"]
         assert pytest.approx(0.05994074074074074, abs=1e-8) == quality_results["delta_precision_alpha_naive"]
         assert pytest.approx(0.005229629629629584, abs=1e-8) == quality_results["delta_coverage_beta_naive"]
-        assert pytest.approx(0.9905185185185185, abs=1e-8) == quality_results["authenticity_naive"]
->>>>>>> 7daadd55
+        assert pytest.approx(0.9905185185185185, abs=1e-8) == quality_results["authenticity_naive"]